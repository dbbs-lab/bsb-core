{
  "name": "DBBS Mouse cerebellum configuration v4.0",
  "storage": {
    "engine": "hdf5",
    "root": "single_neuron_test.hdf5"
  },
  "network": {
    "x": 150.0,
<<<<<<< HEAD
    "y": 600.0,
    "z": 150.0
=======
    "y": 150.0,
    "z": 150.0
  },
  "regions": {
    "test": {}
>>>>>>> 066a89ae
  },
  "regions": {
    "test_region": {
      "children": ["test_layer"]
    }
  }
  "partitions": {
    "test_layer": {
<<<<<<< HEAD
      "type": "layer",
=======
      "region": "test",
>>>>>>> 066a89ae
      "thickness": 600
    }
  },
  "cell_types": {
    "test_cell": {
      "spatial": {
        "radius": 2.5,
        "count": 4
      },
      "plotting": {
        "display_name": "lonely cell",
        "color": "#E62214"
      }
    }
  },
  "placement": {
    "cell_placement": {
      "cls": "bsb.placement.ParticlePlacement",
      "partitions": ["test_layer"],
      "cell_types": ["test_cell"]
    }
  },
  "connectivity": {

  },
  "simulations": {
    "test_single_neuron": {
      "simulator": "nest",
      "default_neuron_model": "iaf_cond_alpha",
      "default_synapse_model": "static_synapse",
      "duration": 10,
      "cell_models": {
        "test_cell": {
          "parameters": {
            "t_ref": 1.5,
            "C_m": 7.0,
            "V_th": -41.0,
            "V_reset": -70.0,
            "E_L": -62.0
          },
          "iaf_cond_alpha": {
            "I_e": 0.0
          },
          "eglif_cond_alpha_multisyn": {
            "Vinit": -62.0,
            "lambda_0":1.0,
            "tau_V":0.3,
            "tau_m": 24.15,
            "I_e": -0.888,
            "kadap": 0.022,
            "k1": 0.311,
            "k2": 0.041,
            "A1": 0.01,
            "A2":-0.94
          }
        }
      },
      "connection_models": {

      },
      "devices": {

      }
    }
  }
}<|MERGE_RESOLUTION|>--- conflicted
+++ resolved
@@ -6,16 +6,8 @@
   },
   "network": {
     "x": 150.0,
-<<<<<<< HEAD
     "y": 600.0,
     "z": 150.0
-=======
-    "y": 150.0,
-    "z": 150.0
-  },
-  "regions": {
-    "test": {}
->>>>>>> 066a89ae
   },
   "regions": {
     "test_region": {
@@ -24,11 +16,7 @@
   }
   "partitions": {
     "test_layer": {
-<<<<<<< HEAD
       "type": "layer",
-=======
-      "region": "test",
->>>>>>> 066a89ae
       "thickness": 600
     }
   },
