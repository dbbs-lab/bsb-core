import unittest, os, sys, numpy as np, h5py
import json
import itertools

from bsb.services import MPI
from bsb.morphologies import Morphology, Branch, MorphologySet
from bsb._encoding import EncodedLabels
from bsb.storage import Storage
from bsb.storage.interfaces import StoredMorphology
from bsb.exceptions import *
from bsb.unittest import get_morphology_path, NumpyTestCase
from scipy.spatial.transform import Rotation


class TestIO(NumpyTestCase, unittest.TestCase):
    def test_swc_2comp(self):
        m = Morphology.from_swc(get_morphology_path("2comp.swc"))
        self.assertEqual(2, len(m), "Expected 2 points on the morphology")
        self.assertEqual(1, len(m.roots), "Expected 1 root on the morphology")
        self.assertClose([1, 1], m.tags, "tags should be all soma")
        self.assertClose(1, m.labels, "labels should be all soma")
        self.assertEqual({0: set(), 1: {"soma"}}, m.labels.labels, "incorrect labelsets")

    def test_swc_2root(self):
        m = Morphology.from_swc(get_morphology_path("2root.swc"))
        self.assertEqual(2, len(m), "Expected 2 points on the morphology")
        self.assertEqual(2, len(m.roots), "Expected 2 roots on the morphology")

    def test_swc_branch_filling(self):
        m = Morphology.from_swc(get_morphology_path("3branch.swc"))
        # SWC specifies child-parent edges, when translating that to branches, at branch
        # points some points need to be duplicated: there's 4 samples (SWC) and 2 child
        # branches -> 2 extra points == 6 points
        self.assertEqual(6, len(m), "Expected 6 points on the morphology")
        self.assertEqual(3, len(m.branches), "Expected 3 branches on the morphology")
        self.assertEqual(1, len(m.roots), "Expected 1 root on the morphology")

    def test_known(self):
        # TODO: Check the morphos visually with glover
        m = Morphology.from_swc(get_morphology_path("PurkinjeCell.swc"))
        self.assertEqual(3834, len(m), "Amount of point on purkinje changed")
        self.assertEqual(459, len(m.branches), "Amount of branches on purkinje changed")
        self.assertEqual(
            42.45157433053635,
            np.mean(m.points),
            "value of the universe, life and everything changed.",
        )
        m = Morphology.from_file(get_morphology_path("GolgiCell.asc"))
        self.assertEqual(5105, len(m), "Amount of point on purkinje changed")
        self.assertEqual(227, len(m.branches), "Amount of branches on purkinje changed")
        self.assertEqual(
            -11.14412080401295,
            np.mean(m.points),
            "something in the points changed.",
        )

    def test_shared_labels(self):
        m = Morphology.from_swc(get_morphology_path("PurkinjeCell.swc"))
        m2 = Morphology.from_swc(get_morphology_path("PurkinjeCell.swc"))
        lbl = m._shared._labels.labels
        self.assertIsNot(lbl, m2._shared._labels.label, "reload shares state")
        for b in m.branches:
            self.assertTrue(lbl is b._labels.labels, "Labels should be shared")
            lbl = b._labels.labels


def _branch(len=3):
    return Branch(np.ones((len, 3)), np.ones(len), EncodedLabels.none(len), {})


class TestMorphologies(NumpyTestCase, unittest.TestCase):
    @classmethod
    def setUpClass(cls):
        super().setUpClass()

    def test_branch_attachment(self):
        branch_A = _branch(5)
        branch_B = _branch(5)
        branch_C = _branch(5)
        branch_D = _branch(5)
        branch_A.attach_child(branch_B)
        branch_A.attach_child(branch_C)
        branch_B.attach_child(branch_D)
        self.assertEqual([branch_B, branch_C], branch_A._children)
        self.assertFalse(branch_A.is_terminal)
        self.assertFalse(branch_B.is_terminal)
        self.assertTrue(branch_C.is_terminal)
        self.assertTrue(branch_D.is_terminal)
        branch_A.detach_child(branch_C)
        self.assertIsNone(branch_C._parent)
        with self.assertRaises(ValueError):
            branch_A.detach_child(branch_D)
        self.assertEqual(branch_B, branch_D._parent)

    def test_properties(self):
        branch = Branch(
            np.array(
                [
                    [0, 1, 2],
                    [0, 1, 2],
                    [0, 1, 2],
                ]
            ),
            np.array([0, 1, 2]),
        )
        self.assertEqual(3, branch.size, "Incorrect branch size")
        self.assertTrue(branch.is_terminal)
        branch.attach_child(branch)
        self.assertFalse(branch.is_terminal)

    def test_optimize(self):
        b1 = _branch(3)
        b1.set_properties(smth=np.ones(len(b1)))
        b2 = _branch(3)
        b2.label(["oy"])
        b2.translate([100, 100, 100])
        b2.set_properties(other=np.zeros(len(b2)), smth=np.ones(len(b2)))
        b3 = _branch(3)
        b3.translate([200, 200, 200])
        b3.label(["vey"])
        b3.set_properties(other=np.ones(len(b3)))
        b4 = _branch(3)
        b4.label(["oy", "vey"])
        b5 = _branch(3)
        b5.label(["oy"])
        b5.translate([100, 100, 100])
        b6 = _branch(3)
        b6.translate([200, 200, 200])
        b6.label(["vey", "oy"])
        m = Morphology([b1, b2, b3, b4, b5, b6])
        m.optimize()
        self.assertTrue(m._is_shared, "Should be shared after opt")
        self.assertEqual(18, len(m), "opt changed n points")
        self.assertClose(
            np.array([[1, 1, 1, 101, 101, 101, 201, 201, 201] * 2] * 3).T, m.points
        )
        self.assertClose(
            [0, 0, 0, 1, 1, 1, 3, 3, 3, 2, 2, 2, 1, 1, 1, 2, 2, 2],
            m._shared._labels,
        )
        self.assertClose(1, m.smth[:6], "prop concat failed")
        self.assertNan(m.smth[6:], "prop concat failed")
        self.assertClose(0, m.other[3:6], "prop concat failed")
        self.assertClose(1, m.other[6:9], "prop concat failed")
        self.assertNan(m.other[9:], "prop concat failed")
        self.assertNan(m.other[:3], "prop concat failed")
        # Test DFS reorder of opt
        b1.attach_child(b3)
        m.roots.remove(b3)
        b4.attach_child(b6)
        m.roots.remove(b6)
        m.optimize(force=True)
        self.assertClose(
            np.array([[1, 1, 1, 201, 201, 201, 101, 101, 101] * 2] * 3).T, m.points
        )
        # Compare opt to flatten
        self.assertEqual(
            m.other[3:9].tolist(), m.flatten_properties()["other"][3:9].tolist()
        )
        l1 = m._shared._labels
        l2 = m.flatten_labels()
        self.assertClose(l1, l2, "opt v flatten labels discrepancy")
        self.assertEqual(l1.labels, l2.labels, "opt v flatten labels discrepancy")

    def test_chaining(self):
        branch = Branch(
            np.array(
                [
                    [0, 1, 2],
                    [0, 1, 2],
                    [0, 1, 2],
                ]
            ),
            np.array([0, 1, 2]),
        )
        m = Morphology([branch])
        r = Rotation.from_euler("z", 0)
        res = m.rotate(r).root_rotate(r).translate([0, 0, 0]).collapse().close_gaps()
        self.assertEqual(m, res, "chaining calls should return self")

    def test_adjacency(self):
        target = {0: [1], 1: [2, 5], 2: [3, 4], 3: [], 4: [], 5: []}
        root = self._branch(1)
        branch_A = self._branch(5)
        branch_B = self._branch(5)
        branch_C = self._branch(5)
        branch_D = self._branch(5)
        branch_E = self._branch(5)
        branch_A.attach_child(branch_B)
        branch_B.attach_child(branch_C)
        branch_B.attach_child(branch_D)
        branch_A.attach_child(branch_E)
        root.attach_child(branch_A)
        m = Morphology([root])

        self.assertEqual(m.adjacency_dictionary, target)


class TestMorphologyLabels(NumpyTestCase, unittest.TestCase):
    def test_labels(self):
        a = EncodedLabels.none(10)
        self.assertEqual({0: set()}, a.labels, "none labels should be empty")
        self.assertClose(0, a, "none labels should zero")
        a.label(["ello"], [1, 2])
        self.assertEqual({0: set(), 1: {"ello"}}, a.labels)
        self.assertClose([0, 1, 1, 0, 0, 0, 0, 0, 0, 0], a)
        a.label(["ello", "goodbye"], [1, 2, 3, 4])
        self.assertEqual({0: set(), 1: {"ello"}, 2: {"ello", "goodbye"}}, a.labels)
        self.assertClose([0, 2, 2, 2, 2, 0, 0, 0, 0, 0], a)
        a.label(["goodbye"], [5, 6])
        self.assertEqual(
            {0: set(), 1: {"ello"}, 2: {"ello", "goodbye"}, 3: {"goodbye"}}, a.labels
        )
        self.assertClose([0, 2, 2, 2, 2, 3, 3, 0, 0, 0], a)
        a.label(["ello"], [9])
        self.assertEqual(
            {0: set(), 1: {"ello"}, 2: {"ello", "goodbye"}, 3: {"goodbye"}}, a.labels
        )
        self.assertClose([0, 2, 2, 2, 2, 3, 3, 0, 0, 1], a)
        a.label(["ello"], [*range(10)])
        self.assertClose([1, 2, 2, 2, 2, 2, 2, 1, 1, 1], a)
        a.label(["goodbye"], [*range(10)])
        self.assertClose([2] * 10, a)

    def test_branch_labels(self):
        b = Branch([[0] * 3] * 10, [1] * 10)
        a = b._labels
        self.assertEqual({0: set()}, a.labels, "none labels should be empty")
        self.assertClose(0, a, "none labels should zero")
        b.label(["ello"])
        self.assertClose(1, a, "full labelling failed")
        b.label(["so long", "goodbye", "sayonara"])
        self.assertClose(2, a, "multifull labelling failed")
        self.assertEqual(
            {0: set(), 1: {"ello"}, 2: {"ello", "so long", "goodbye", "sayonara"}},
            a.labels,
        )
        b.label("wow", [1, 3])
        self.assertClose([2, 3, 2, 3, 2, 2, 2, 2, 2, 2], a, "specific point label failed")

    def test_copy_labels(self):
        b = Branch([[0] * 3] * 10, [1] * 10)
        b.label(["ello"])
        b.label(["so long", "goodbye", "sayonara"])
        b.label(["wow"], [1, 3])
        b2 = b.copy()
        self.assertEqual(len(b), len(b2), "copy changed n points")
        self.assertEqual(b._labels.labels, b2._labels.labels, "copy changed labelset")
        self.assertIsNot(b._labels.labels, b2._labels.labels, "copy shares labels")

    def test_concat(self):
        b = Branch([[0] * 3] * 10, [1] * 10)
        b.label(["ello"])
        b2 = Branch([[0] * 3] * 10, [1] * 10)
        b2.label(["not ello"])
        # Both branches have a different definition for `1`, so concat should map them.
        self.assertClose(1, b._labels, "should all be labelled to 1")
        self.assertClose(1, b2._labels, "should all be labelled to 1")
        self.assertNotEqual(b._labels.labels, b2._labels.labels, "should have diff def")
        concat = EncodedLabels.concatenate(b._labels, b2._labels)
        self.assertClose([1] * 10 + [2] * 10, concat)
        self.assertEqual({0: set(), 1: {"ello"}, 2: {"not ello"}}, concat.labels)

    def test_select(self):
        b = Branch([[0] * 3] * 10, [1] * 10)
        b.name = "B1"
        b.label(["ello"])
        b2 = Branch([[0] * 3] * 10, [1] * 10)
        b2.name = "B2"
        b3 = Branch([[0] * 3] * 10, [1] * 10)
        b3.name = "B3"
        b4 = Branch([[0] * 3] * 10, [1] * 10)
        b4.name = "B4"
        b3.attach_child(b4)
        b3.label(["ello"], [1])
        self.assertTrue(b3.contains_labels(["ello"]))
        m = Morphology([b, b2, b3])
        bs = m.subtree(["ello"]).branches
        self.assertEqual([b, b3, b4], m.subtree(["ello"]).branches)
        self.assertEqual(len(b), len(b.get_points_labelled(["ello"])))
        self.assertEqual(1, len(b3.get_points_labelled(["ello"])))

    def test_list_labels(self):
        b = _branch(10)
        b.label(["B", "A"], [0, 1, 2])
        m = Morphology([b])
        self.assertEqual(
            {0: [], 1: ["B", "A"]}, m.labelsets, "expected no and double labelset"
        )
        self.assertEqual(["A", "B"], m.list_labels(), "expected sorted list of labels")
        maskA = m.get_label_mask(["A"])
        self.assertEqual(3, np.sum(maskA), "expected 3 hits for A")

    def test_mlabel(self):
        b = _branch(10)
        m = Morphology([b])
        m.optimize()
        self.assertEqual(0, np.sum(m.get_label_mask(["A"])[:3]), "expected first 0 lbled")
        m.label(["B", "A"], [0, 1, 2])
        self.assertEqual(3, np.sum(m.get_label_mask(["A"])[:3]), "then first 3 lbled")


class TestPointSetters(NumpyTestCase, unittest.TestCase):
    def setUp(self):
        super().setUp()
        self.m = Morphology(
            [
                Branch(
                    [[i] * 3] * i,
                    [1] * i,
                    children=[Branch([[i] * 3] * i, [1] * i) for _ in range(i + 1)],
                )
                for i in range(5)
            ]
        )

    def test_branch_same_points(self):
        p = np.array(self.m.branches[5].points)
        self.m.branches[5].points = p
        self.assertClose(p, self.m.branches[5].points, "same points, so should be close")
        p = np.array(self.m.branches[5].radii)
        self.m.branches[5].radii = p
        self.assertClose(p, self.m.branches[5].radii, "same points, so should be close")

    def test_branch_doubleval_points(self):
        p = np.array(self.m.branches[5].points)
        self.m.branches[5].points *= 2
        self.assertClose(p * 2, self.m.branches[5].points, "expected doubled")
        p = np.array(self.m.branches[5].radii)
        self.m.branches[5].radii *= 2
        self.assertClose(p * 2, self.m.branches[5].radii, "expected doubled")

    def test_branch_doublenum_points(self):
        p = np.array(self.m.branches[5].points)
        self.m.branches[5].points = np.tile(p, (2, 1))
        self.assertEqual(len(p) * 2, len(self.m.branches[5].points), "expected doublenum")
        p = np.array(self.m.branches[5].radii)
        self.m.branches[5].radii = np.tile(p, (2, 1))
        self.assertEqual(len(p) * 2, len(self.m.branches[5].radii), "expected doublenum")

    def test_branch_invalid_points(self):
        with self.assertRaises(ValueError):
            # Numpy raises a clear ValueError
            self.m.branches[5].points = [[1], [1, 2]]
        with self.assertRaises(ValueError):
            # Numpy raises a clear ValueError
            self.m.branches[5].points = [[1, 2], [1, 2]]

    def test_points(self):
        with self.assertRaises(ValueError):
            # Unoptimized morpho, branches should raise ValueError when given empty arr
            self.m.points = []

    def test_reassign_points(self):
        len_pre = len(self.m.points)
        self.m.points = np.array(self.m.points)
        self.assertEqual(len_pre, len(self.m.points), "should've stayed same len")
        self.m.optimize()
        with self.assertRaises(ValueError):
            # Numpy raises ValueError because data doesn't fit
            self.m.points = []
        # Test that it remains functional after error state
        self.m.points = np.array(self.m.points)

    def test_empty_radii(self):
        self.m.radii = []
        self.assertEqual(0, len(self.m.radii), "should've erased radii")

    def test_reassign_radii(self):
        len_pre = len(self.m.radii)
        self.m.radii = np.array(self.m.radii)
        self.assertEqual(len_pre, len(self.m.radii), "should've stayed same len")

    def test_optimized(self):
        self.m.optimize()
        with self.assertRaises(ValueError):
            # Numpy raises ValueError because data doesn't fit
            self.m.radii = []


class TestMorphologySet(NumpyTestCase, unittest.TestCase):
    def _fake_loader(self, name):
        return StoredMorphology(name, lambda: Morphology([Branch([], [])]), dict())

    def _label_loader(self, name):
        def m():
            mo = Morphology(
                [Branch([[0, 0, 0], [1, 1, 1], [2, 2, 2], [3, 3, 3]], [1] * 4)]
            )
            mo.label(["A"], [0, 1])
            mo.label(["B"], [1, 2])
            mo.label(["C"], [2, 3])
            return mo

        return StoredMorphology(name, m, dict())

    def setUp(self):
        self.sets = [
            MorphologySet([], []),
            MorphologySet([self._fake_loader("ello")], [0, 0, 0]),
        ]

    def test_names(self):
        self.assertEqual([], self.sets[0].names, "expected empty names list")
        self.assertEqual(["ello"], self.sets[1].names, "expected matching names list")

    def test_count(self):
        self.assertEqual(0, self.sets[0].count_morphologies(), "expected no morphologies")
        self.assertEqual(1, self.sets[1].count_morphologies(), "expected fake loader")

    def test_count_unique(self):
        self.assertEqual(0, self.sets[0].count_unique(), "expected no unique")
        self.assertEqual(1, self.sets[1].count_unique(), "expected fake loader")
        ms = MorphologySet([self._fake_loader("ello")] * 3, [0, 0, 0])
        self.assertEqual(1, ms.count_unique(), "expected fake loader")
        ms = MorphologySet(
            [
                self._fake_loader("ello"),
                self._fake_loader("ello"),
                StoredMorphology(
                    "oh", lambda: Morphology([Branch([[0, 0, 0]], [0])]), dict()
                ),
            ],
            [0, 0, 0],
        )
        self.assertEqual(2, ms.count_unique(), "expected 2 uniques")

    def test_oob(self):
        with self.assertRaises(IndexError):
            MorphologySet([self._fake_loader("ello")], [0, 1, 0])

    def test_hard_cache(self):
        cached = self.sets[1].iter_morphologies(hard_cache=True)
        d = None
        self.assertTrue(
            all((d := c if d is None else d) is d for c in cached),
            "hard cache should return identical objects",
        )
        uncached = self.sets[1].iter_morphologies()
        d = None
        self.assertTrue(
            all((d := c if d is None else d) is d for c in list(cached)[1:]),
            "soft cache should not be ident",
        )

    def test_unique(self):
        self.assertEqual(
            1,
            len([*self.sets[1].iter_morphologies(unique=True)]),
            "only 1 morph in unique set",
        )
        self.assertEqual(
            1, len([*self.sets[1].iter_meta(unique=True)]), "only 1 morph in unique set"
        )

    def test_filtered_get(self):
        ms = MorphologySet([self._label_loader("ello")], [0, 0, 0])
        ms.set_label_filter(["A"])
        m = ms.get(0, cache=False)
        self.assertEqual(2, len(m), "expected filtered morpho")
        self.assertClose([[0, 0, 0], [1, 1, 1]], m.points, "expected A labelled points")
        ms.set_label_filter(["B"])
        m = ms.get(0, cache=False)
        self.assertEqual(2, len(m), "expected filtered morpho")
        self.assertClose([[1, 1, 1], [2, 2, 2]], m.points, "expected B labelled points")

    def test_softcache_filtered_get(self):
        ms = MorphologySet([self._label_loader("ello")], [0, 0, 0])
        ms.set_label_filter(["A"])
        m = ms.get(0, cache=True)
        self.assertEqual(2, len(m), "expected filtered morpho")
        self.assertClose([[0, 0, 0], [1, 1, 1]], m.points, "expected A labelled points")
        ms.set_label_filter(["B"])
        m = ms.get(0, cache=True)
        self.assertEqual(2, len(m), "expected filtered morpho")
        self.assertClose([[1, 1, 1], [2, 2, 2]], m.points, "expected B labelled points")

    def test_hardcache_filtered_get(self):
        ms = MorphologySet([self._label_loader("ello")], [0, 0, 0])
        ms.set_label_filter(["A"])
        m1 = ms.get(0, hard_cache=True)
        self.assertEqual(2, len(m1), "expected filtered morpho")
        self.assertClose([[0, 0, 0], [1, 1, 1]], m1.points, "expected A labelled points")
        m2 = ms.get(0, hard_cache=True)
        self.assertEqual(2, len(m2), "expected filtered morpho")
        self.assertClose([[0, 0, 0], [1, 1, 1]], m2.points, "expected A labelled points")
        self.assertEqual(m1, m2, "expected identical morphos")
        ms.set_label_filter(["B"])
        m = ms.get(0, hard_cache=True)
        self.assertNotEqual(m1, m, "expected invalidated hard cache")
        self.assertEqual(2, len(m), "expected filtered morpho")
        self.assertClose([[1, 1, 1], [2, 2, 2]], m.points, "expected B labelled points")


class TestMorphometry(NumpyTestCase, unittest.TestCase):
    def setUp(self):
        # Toy branches
        self.b0 = Branch([], [])
        self.bzero1 = Branch([[0] * 3], [1])
        self.bzero_r1 = Branch([[1] * 3], [0])
        self.b1 = Branch([[1] * 3], [1])
        self.bzero2 = Branch([[0] * 3] * 2, [1] * 2)
        self.bzero_r2 = Branch([[0] * 3] * 2, [0] * 2)
        self.b2 = Branch([[1] * 3, [2] * 3], [1] * 2)
        self.bzero10 = Branch([[0] * 3] * 10, [1] * 10)
        self.bzero_r10 = Branch([[1] * 3] * 10, [0] * 10)
        self.b3 = Branch([[0, 0, 0], [3, 6 * np.sin(np.pi / 3), 0], [6, 0, 0]], [1] * 3)
        # Meaningful toy morphology
        m = Morphology.from_swc(get_morphology_path("test_morphometry.swc"))
        self.adjacency = m.branch_adjacency
        self.branches = m.branches

    def test_empty_branch(self):
        for attr in (
            "euclidean_dist",
            "vector",
            "versor",
            "start",
            "max_displacement",
        ):
            with self.subTest(attr=attr):
                with self.assertRaises(EmptyBranchError):
                    getattr(self.b0, attr)

    def test_zero_len(self):
        for attr in ("euclidean_dist", "path_dist"):
            with self.subTest(attr=attr):
                self.assertEqual(getattr(self.b1, attr), 0)
                self.assertEqual(getattr(self.bzero1, attr), 0)
                self.assertEqual(getattr(self.bzero_r1, attr), 0)
                self.assertEqual(getattr(self.bzero2, attr), 0)
                self.assertEqual(getattr(self.bzero_r2, attr), 0)
                self.assertEqual(getattr(self.bzero10, attr), 0)
                self.assertEqual(getattr(self.bzero_r10, attr), 0)

    def test_known_len(self):
        self.assertClose(self.b3.path_dist, 12)
        self.assertClose(self.b3.euclidean_dist, 6)

    def test_adjacency(self):
        known_adj = {0: [1, 2], 1: [], 2: [3, 4, 5], 3: [], 4: [], 5: []}
        self.assertEqual(len(self.branches[0].children), 2)
        self.assertEqual(len(self.branches[2].children), 3)
        self.assertDictEqual(known_adj, self.adjacency)

    def test_start_end(self):
        self.assertClose(self.branches[0].start, [0.0, 1.0, 0.0])
        self.assertClose(self.branches[0].end, [0.0, 1.0, 0.0])
        self.assertClose(self.branches[1].start, [0.0, 1.0, 0.0])
        self.assertClose(self.branches[1].end, [-5.0, np.exp(5), 0.0])
        self.assertClose(self.branches[2].start, [0.0, 1.0, 0.0])
        self.assertClose(self.branches[2].end, [0.0, 11.0, 0.0])
        self.assertClose(self.branches[3].start, [0.0, 11.0, 0.0])
        self.assertClose(
            self.branches[3].end,
            [0.0 + 10 * np.cos(np.pi / 2), 11.0 + 10 * np.sin(np.pi / 2), 0.0],
        )
        self.assertClose(self.branches[4].start, [0.0, 11.0, 0.0])
        self.assertClose(
            self.branches[4].end,
            [0.0 + 10 * np.cos(np.pi / 3), 11.0 + 10 * np.sin(np.pi / 3), 0.0],
        )
        self.assertClose(self.branches[5].start, [0.0, 11.0, 0.0])
        self.assertClose(
            self.branches[5].end,
            [
                0.0 + 10 * np.cos((2 / 3) * np.pi),
                11.0 + 10 * np.sin((2 / 3) * np.pi),
                0.0,
            ],
        )

    def test_vectors(self):
        self.assertClose(self.branches[2].versor, [0.0, 1.0, 0.0])
        self.assertClose(self.branches[2].vector, [0.0, 10.0, 0.0])
        self.assertClose(self.branches[3].versor, [0, 1.0, 0.0])
        self.assertClose(self.branches[3].vector, [0, 10.0, 0.0])
        self.assertClose(
            self.branches[4].versor, [np.cos(np.pi / 3), np.sin(np.pi / 3), 0.0]
        )
        self.assertClose(
            self.branches[5].versor,
            [np.cos((2 / 3) * np.pi), np.sin((2 / 3) * np.pi), 0.0],
        )

        pass

    def test_displacement(self):
        self.assertClose(self.branches[2].max_displacement, 5.0)
        for b in self.branches[3:]:
            self.assertClose(b.max_displacement, 0, atol=1e-06)

    def test_fractal_dim(self):
        for b in self.branches[3:]:
            self.assertClose(b.fractal_dim, 1.0)


class TestSwcFiles(NumpyTestCase, unittest.TestCase):
    # Helper functions to create a toy morphology
    def generate_semicircle(self, center_x, center_y, radius, stepsize=0.01):
        x = np.arange(center_x, center_x + radius + stepsize, stepsize)
        y = np.sqrt(radius**2 - x**2)

        x = np.concatenate([x, x[::-1]])
        y = np.concatenate([y, -y[::-1]])
        z = np.zeros(y.shape)

        return x, y + center_y, z

    def generate_exponential(self, center_x, center_y, len=10, stepsize=0.1):
        x = np.arange(center_x, center_x + len + stepsize, stepsize)
        y = np.exp(x)
        z = np.zeros(y.shape)

        return -x, y + center_y, z

    def generate_radius(
        self, origin_x, origin_y, len=10, angle=(np.pi / 2), stepsize=0.1
    ):
        l = np.arange(0, len + stepsize, stepsize)
        x = l * np.cos(angle) + origin_x
        y = l * np.sin(angle) + origin_y
        z = np.zeros(y.shape)

        return x, y, z

    def setUp(self):
        # Creating the branches
        x_s, y_s, z_s = self.generate_semicircle(0, 6, 5, 0.01)
        x_e, y_e, z_e = self.generate_exponential(0, 0, 5, 0.01)
        x_ri, y_ri, z_ri = self.generate_radius(0, 11, len=10)
        x_rii, y_rii, z_rii = self.generate_radius(0, 11, angle=np.pi / 3, len=10)
        x_riii, y_riii, z_riii = self.generate_radius(
            0, 11, angle=(2 / 3) * np.pi, len=10
        )

        root = Branch(np.array([0.0, 1.0, 0.0]).reshape(1, 3), radii=1)
        exp_child = Branch(np.vstack((x_e, y_e, z_e)).T, radii=[1] * len(x_e))
        semi_child = Branch(np.vstack((x_s, y_s[::-1], z_s)).T, radii=[1] * len(x_s))
        ri_child = Branch(np.vstack((x_ri, y_ri, z_ri)).T, radii=[1] * len(x_ri))
        rii_child = Branch(np.vstack((x_rii, y_rii, z_rii)).T, radii=[1] * len(x_rii))
        riii_child = Branch(
            np.vstack((x_riii, y_riii, z_riii)).T, radii=[1] * len(x_riii)
        )
        semi_child.attach_child(ri_child)
        semi_child.attach_child(rii_child)
        semi_child.attach_child(riii_child)
        root.attach_child(exp_child)
        root.attach_child(semi_child)

        self.m = Morphology([root])

    def test_identity(self):
        m = Morphology.from_swc(get_morphology_path("test_morphometry.swc"))
        self.assertClose(m.points, self.m.points)


<<<<<<< HEAD
class TestBranchInsertion(NumpyTestCase, unittest.TestCase):
    def setUp(self):
        root = Branch(np.array([0.0, 0.0, 0.0]).reshape(1, 3), radii=1)
        x1 = np.arange(4.0, dtype=float)
        y1, z = np.zeros(len(x1), dtype=float), np.zeros(len(x1), dtype=float)
        b1 = Branch(((np.vstack((x1, y1, z)).T)).reshape(len(x1), 3), radii=[1] * len(x1))
        x2 = np.ones(len(x1), dtype=float) * 2
        y2 = np.arange(4.0, dtype=float)
        self.b2 = Branch(
            ((np.vstack((x2, y2, z)).T)).reshape(len(x1), 3), radii=[1] * len(x1)
        )
        root.attach_child(b1)
        self.m = Morphology([root])

    def test_insertion_points(self):
        insertion_pt = np.array([2.0, 0.0, 0.0])
        self.m.branches[1].insert_branch(self.b2, insertion_pt)
        self.m.close_gaps()
        for c in self.m.branches[1].children:
            self.assertClose(insertion_pt, c.start)

    def test_insertion_indices(self):
        target = {0: [1, 2], 1: [], 2: []}
        b = self.m.branches[1]
        self.assertRaises(IndexError, b.insert_branch, self.b2, -5)
        self.assertRaises(IndexError, b.insert_branch, self.b2, -1)
        self.m.branches[1].insert_branch(self.b2, 0)
        self.assertEqual(self.m.adjacency_dictionary, target)
        self.assertRaises(IndexError, b.insert_branch, self.b2, len(b))
        self.assertRaises(IndexError, b.insert_branch, self.b2, len(b) + 1)

    def test_hierarchy(self):
        target = {
            0: [1],
            1: [2, 4],
            2: [3],
            3: [],
            4: [5, 6],
            5: [],
            6: [7, 8, 9],
            7: [],
            8: [],
            9: [],
        }
        x0 = np.arange(4.0, dtype=float) + 3.0
        y0, z = np.zeros(len(x0), dtype=float), np.zeros(len(x0), dtype=float)
        b0 = Branch(((np.vstack((x0, y0, z)).T)).reshape(len(x0), 3), radii=[1] * len(x0))
        first_insertion_pt = np.array([2.0, 0.0, 0.0])
        self.m.branches[1].insert_branch(self.b2, first_insertion_pt)
        x = np.arange(start=3.0, stop=6.0, dtype=float)
        y3 = np.arange(3.0, dtype=float)
        y4 = -np.arange(3.0, dtype=float)
        z = np.zeros(len(x), dtype=float)
        b3 = Branch(((np.vstack((x, y3, z)).T)).reshape(len(x), 3), radii=[1] * len(x))
        b4 = Branch(((np.vstack((x, y4, z)).T)).reshape(len(x), 3), radii=[1] * len(x))
        second_insertion_pt = np.array([3.0, 0.0, 0.0])
        self.m.branches[3].insert_branch(b3, second_insertion_pt)
        self.m.branches[3].insert_branch(b4, second_insertion_pt)
        third_insertion_pt = np.array([1.0, 0.0, 0.0])
        y5 = -np.arange(3.0, dtype=float)
        x5 = np.ones(len(y5), dtype=float)
        z5 = np.zeros(len(y5), dtype=float)
        x6 = -np.arange(3.0, dtype=float)
        y6 = np.ones(len(x6), dtype=float) * 2
        z6 = np.zeros(len(x6), dtype=float)
        b5 = Branch(
            ((np.vstack((x5, y5, z5)).T)).reshape(len(x5), 3), radii=[1] * len(x5)
        )
        b6 = Branch(
            ((np.vstack((x6, y6, z6)).T)).reshape(len(x6), 3), radii=[1] * len(x6)
        )
        b5.attach_child(b6)
        b4.insert_branch(b0, third_insertion_pt)
        self.m.branches[1].insert_branch(b5, third_insertion_pt)
        self.m.close_gaps()
        for c in self.m.branches[3].children:
            self.assertClose(second_insertion_pt, c.start)
        self.assertEqual(self.m.adjacency_dictionary, target)
=======
class TestMorphologyFiltering(NumpyTestCase, unittest.TestCase):
    def test_filter_none(self):
        m = Morphology([Branch(np.ones((5, 3)), np.ones(5))])
        m.label(["test_all"])
        m2 = m.as_filtered()
        self.assertIsNot(m, m2, "filtering without labels should return copy")
        self.assertEqual(len(m), len(m2), "filtering without labels should return all")

    def test_filter_all(self):
        m = Morphology([Branch(np.ones((5, 3)), np.ones(5))])
        m.label(["test_all"])
        m2 = m.set_label_filter(["test_all"]).as_filtered()
        self.assertIsNot(m, m2, "filtering should return copy")
        self.assertEqual(len(m), len(m2), "filtering all should return all")
        self.assertEqual(len(m.branches), len(m2.branches), "n branches change")
        self.assertEqual(1, len(m2.branches), "just 1 branch")

    def test_filter_split(self):
        m = Morphology([Branch(np.ones((5, 3)), np.ones(5))])
        split_one = np.ones(5, dtype=bool)
        split_one[2] = 0
        m.label(["test_all"], split_one)
        m2 = m.set_label_filter(["test_all"]).as_filtered()
        self.assertIsNot(m, m2, "filtering should return copy")
        self.assertEqual(4, len(m2), "filtering should return 4 filtered points")
        self.assertEqual(2, len(m2.branches), "expected split in the middle")
        self.assertEqual(2, len(m2.branches[0]), "expected 2 point branch")
        self.assertEqual(2, len(m2.branches[1]), "expected 2 point branch")

    def test_filter_trim_start(self):
        m = Morphology([Branch(np.ones((5, 3)), np.ones(5))])
        split_one = np.ones(5, dtype=bool)
        split_one[0] = 0
        m.label(["test_all"], split_one)
        m2 = m.set_label_filter(["test_all"]).as_filtered()
        self.assertIsNot(m, m2, "filtering should return copy")
        self.assertEqual(4, len(m2), "filtering should return 4 filtered points")
        self.assertEqual(1, len(m2.branches), "expected trim of the start")
        self.assertEqual(4, len(m2.branches[0]), "expected 4 point branch")

    def test_filter_trim_end(self):
        m = Morphology([Branch(np.ones((5, 3)), np.ones(5))])
        split_one = np.ones(5, dtype=bool)
        split_one[4] = 0
        m.label(["test_all"], split_one)
        m2 = m.set_label_filter(["test_all"]).as_filtered()
        self.assertIsNot(m, m2, "filtering should return copy")
        self.assertEqual(4, len(m2), "filtering should return 4 filtered points")
        self.assertEqual(1, len(m2.branches), "expected trim of the end")
        self.assertEqual(4, len(m2.branches[0]), "expected 4 point branch")

    def test_filter_drop_branch(self):
        b = Branch(np.ones((5, 3)), np.ones(5))
        m = Morphology([b])
        m.label(["test_all"])
        b.attach_child(Branch(np.ones((5, 3)), np.ones(5)))
        m2 = m.set_label_filter(["test_all"]).as_filtered()
        self.assertIsNot(m, m2, "filtering should return copy")
        self.assertEqual(5, len(m2), "filtering should return 5 filtered points")
        self.assertEqual(1, len(m2.branches), "expected dropped child")
        self.assertEqual(5, len(m2.branches[0]), "expected 5 point branch")

    def test_filter_skip_dropped(self):
        b = Branch(np.ones((5, 3)), np.ones(5))
        m = Morphology([b])
        m.label(["test_all"])
        c = Branch(np.ones((5, 3)), np.ones(5))
        b.attach_child(c)
        d = Branch(np.ones((5, 3)), np.ones(5))
        d.label(["test_all"])
        c.attach_child(d)
        m2 = m.set_label_filter(["test_all"]).as_filtered()
        self.assertIsNot(m, m2, "filtering should return copy")
        self.assertEqual(10, len(m2), "filtering should return 10 filtered points")
        self.assertEqual(2, len(m2.branches), "expected dropped middle branch")
        self.assertEqual(m2.branches[0], m2.branches[1].parent, "should be connected")

    def test_filter_multiroot(self):
        b = Branch(np.ones((5, 3)), np.ones(5))
        m = Morphology([b])
        c = Branch(np.ones((5, 3)), np.ones(5))
        c.label(["test_all"])
        d = Branch(np.ones((5, 3)), np.ones(5))
        d.label(["test_all"])
        b.attach_child(c)
        b.attach_child(d)
        m2 = m.set_label_filter(["test_all"]).as_filtered()
        self.assertIsNot(m, m2, "filtering should return copy")
        self.assertEqual(10, len(m2), "filtering should return 10 filtered points")
        self.assertEqual(2, len(m2.branches), "expected dropped root branch")
        self.assertTrue(m2.branches[0].is_root, "should be root, root parent is gone")
        self.assertTrue(m2.branches[1].is_root, "should be root, root parent is gone")
>>>>>>> c7d1523e
<|MERGE_RESOLUTION|>--- conflicted
+++ resolved
@@ -655,7 +655,6 @@
         self.assertClose(m.points, self.m.points)
 
 
-<<<<<<< HEAD
 class TestBranchInsertion(NumpyTestCase, unittest.TestCase):
     def setUp(self):
         root = Branch(np.array([0.0, 0.0, 0.0]).reshape(1, 3), radii=1)
@@ -734,7 +733,8 @@
         for c in self.m.branches[3].children:
             self.assertClose(second_insertion_pt, c.start)
         self.assertEqual(self.m.adjacency_dictionary, target)
-=======
+
+
 class TestMorphologyFiltering(NumpyTestCase, unittest.TestCase):
     def test_filter_none(self):
         m = Morphology([Branch(np.ones((5, 3)), np.ones(5))])
@@ -826,5 +826,4 @@
         self.assertEqual(10, len(m2), "filtering should return 10 filtered points")
         self.assertEqual(2, len(m2.branches), "expected dropped root branch")
         self.assertTrue(m2.branches[0].is_root, "should be root, root parent is gone")
-        self.assertTrue(m2.branches[1].is_root, "should be root, root parent is gone")
->>>>>>> c7d1523e
+        self.assertTrue(m2.branches[1].is_root, "should be root, root parent is gone")