--- conflicted
+++ resolved
@@ -1203,20 +1203,6 @@
         d = Test(c="test.nrrd", _parent=TestRoot())
         self.assertRaises(FileNotFoundError, d.c.load_object)
 
-<<<<<<< HEAD
-    def test_yaml(self):
-        @config.node
-        class Test:
-            c = config.attr(type=YamlDependencyNode)
-
-        b = Test(c=get_data_path("configs", "test_yaml.yaml"), _parent=TestRoot())
-        tested = b.c.load_object()
-        expected = dict(testKey={"testSubKey": ["content1", 2, 3.0], 4: None})
-        self.assertEqual(expected, tested, "Yaml parsing failed")
-        self.assertRaises(CastError, Test, c=2, _parent=TestRoot())
-        d = Test(c="test.yaml", _parent=TestRoot())
-        self.assertRaises(FileNotFoundError, d.c.load_object)
-
     def test_mutexcl_required(self):
         """test the types.mut_excl function"""
 
@@ -1265,8 +1251,6 @@
         with self.assertRaises(RequirementError):
             TestClass(a="1", b="6", c="3")
 
-=======
->>>>>>> 5882d9c7
 
 @config.dynamic(
     type=types.in_classmap(),
