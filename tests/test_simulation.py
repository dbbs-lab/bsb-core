--- conflicted
+++ resolved
@@ -28,7 +28,6 @@
         self.network.compile(clear=True)
 
     def test_simulate(self):
-<<<<<<< HEAD
         self.network.simulations.add(
             "test",
             simulator="nest",
@@ -37,7 +36,4 @@
             connection_models=dict(),
             devices=dict(),
         )
-        self.network.run_simulation("test")
-=======
-        pass
->>>>>>> 7bdf19b2
+        self.network.run_simulation("test")