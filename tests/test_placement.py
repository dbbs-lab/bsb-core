import unittest
from time import sleep

import numpy as np
from bsb_test import NumpyTestCase, RandomStorageFixture, get_test_config, timeout

from bsb import config
from bsb.cell_types import CellType
from bsb.config import Configuration
from bsb.connectivity import ConnectionStrategy
from bsb.core import Scaffold
from bsb.exceptions import *
from bsb.mixins import NotParallel
from bsb.placement import PlacementStrategy, RandomPlacement
from bsb.services import MPI
from bsb.services.pool import FakeFuture, JobPool, create_job_pool
from bsb.storage import Chunk
from bsb.topology import Partition, Region
from bsb.voxels import VoxelData, VoxelSet


<<<<<<< HEAD
def _test_dud(scaffold, x, y):
=======
def dud_tester(scaffold, x, y):
>>>>>>> b623f37f
    sleep(y)
    return x


<<<<<<< HEAD
def _test_chunk(scaffold, chunk):
=======
def chunk_tester(scaffold, chunk):
>>>>>>> b623f37f
    return chunk


class PlacementDud(PlacementStrategy):
    name = "dud"

    def place(self, chunk, indicators):
        pass


def single_layer_placement(offset=[0.0, 0.0, 0.0]):
    network = Scaffold()
    network.partitions["dud_layer"] = part = Partition(name="dud_layer", thickness=120)
    network.regions["dud_region"] = Region(name="dud_region", children=[part])
    dud_cell = CellType(name="dud", spatial={"count": 40, "radius": 2})
    network.cell_types["dud"] = dud_cell
    dud = PlacementDud(
        name="dud",
        strategy="PlacementDud",
        partitions=[part],
        cell_types=[dud_cell],
        overrides={"dud": {}},
    )
    network.network.origin = offset
    network.placement["dud"] = dud
    network.configuration._bootstrap(network)
    return dud, network


_dud, _net = single_layer_placement()


def _chunk(x, y, z):
    return Chunk((x, y, z), (100, 100, 100))


class TestIndicators(unittest.TestCase):
    def test_cascade(self):
        indicators = _dud.get_indicators()
        dud_ind = indicators["dud"]
        self.assertEqual(2, dud_ind.indication("radius"))
        self.assertEqual(40, dud_ind.indication("count"))
        self.assertEqual(2, dud_ind.get_radius())
        _dud.overrides.dud.radius = 4
        self.assertEqual(4, dud_ind.indication("radius"))
        _dud.overrides.dud.radius = None
        _dud.cell_types[0].spatial.radius = None
        self.assertEqual(None, dud_ind.indication("radius"))
        self.assertRaises(IndicatorError, dud_ind.get_radius)

    def test_guess(self):
        dud, network = single_layer_placement()
        indicators = dud.get_indicators()
        dud_ind = indicators["dud"]
        self.assertEqual(40, dud_ind.guess())
        dud.overrides.dud.count = 400
        self.assertEqual(400, dud_ind.guess())
        bottom_ratio = 1 / 1.2
        bottom = 400 * bottom_ratio / 4
        top_ratio = 0.2 / 1.2
        top = 400 * top_ratio / 4
        for x, y, z in ((0, 0, 0), (0, 1, 0), (1, 0, 0), (1, 1, 0)):
            with self.subTest(x=x, y=y, z=z):
                guess = dud_ind.guess(_chunk(x, y, z))
                self.assertTrue(np.floor(bottom) <= guess <= np.ceil(bottom))
        for x, y, z in ((0, 0, 1), (0, 1, 1), (1, 0, 1), (1, 1, 1)):
            with self.subTest(x=x, y=y, z=z):
                guess = dud_ind.guess(_chunk(x, y, z))
                self.assertTrue(np.floor(top) <= guess <= np.ceil(top))
        for x, y, z in ((0, 0, -1), (0, 0, 2), (2, 0, 1), (1, -3, 1)):
            with self.subTest(x=x, y=y, z=z):
                guess = dud_ind.guess(_chunk(x, y, z))
                self.assertEqual(0, guess)

    def test_negative_guess(self):
        dud, network = single_layer_placement(offset=np.array([-300.0, -300.0, -300.0]))
        indicators = dud.get_indicators()
        dud_ind = indicators["dud"]
        bottom_ratio = 1 / 1.2
        bottom = 40 * bottom_ratio / 4
        top_ratio = 0.2 / 1.2
        top = 40 * top_ratio / 4
        for x, y, z in ((-3, -3, -3), (-3, -2, -3), (-2, -3, -3), (-2, -2, -3)):
            with self.subTest(x=x, y=y, z=z):
                guess = dud_ind.guess(_chunk(x, y, z))
                self.assertTrue(np.floor(bottom) <= guess <= np.ceil(bottom))
        for x, y, z in ((-3, -3, -2), (-3, -2, -2), (-2, -3, -2), (-2, -2, -2)):
            with self.subTest(x=x, y=y, z=z):
                guess = dud_ind.guess(_chunk(x, y, z))
                self.assertTrue(np.floor(top) <= guess <= np.ceil(top))
        for x, y, z in ((0, 0, -1), (0, 0, 0), (2, 0, 0), (1, -3, 1)):
            with self.subTest(x=x, y=y, z=z):
                guess = dud_ind.guess(_chunk(x, y, z))
                self.assertEqual(0, guess)


class SchedulerBaseTest:
    @timeout(3)
    def test_create_pool(self):
        pool = create_job_pool(_net)

    @timeout(3)
    def test_single_job(self):
        pool = JobPool(_net)
<<<<<<< HEAD
        job = pool.queue(_test_dud, (5, 0.1))
=======
        job = pool.queue(dud_tester, (5, 0.1))
>>>>>>> b623f37f
        pool.execute()

    @timeout(3)
    def test_listeners(self):
        i = 0

        def spy(job):
            nonlocal i
            i += 1

        pool = JobPool(_net, listeners=[spy])
<<<<<<< HEAD
        job = pool.queue(_test_dud, (5, 0.1))
=======
        job = pool.queue(dud_tester, (5, 0.1))
>>>>>>> b623f37f
        pool.execute()
        if not MPI.get_rank():
            self.assertEqual(1, i, "Listeners not executed.")

    def test_placement_job(self):
        pool = JobPool(_net)
        job = pool.queue_placement(_dud, _chunk(0, 0, 0))
        pool.execute()

    def test_chunked_job(self):
        pool = JobPool(_net)
<<<<<<< HEAD
        job = pool.queue_chunk(_test_chunk, _chunk(0, 0, 0))
=======
        job = pool.queue_chunk(chunk_tester, _chunk(0, 0, 0))
>>>>>>> b623f37f
        pool.execute()

    def test_notparallel_ps_job(test):
        spy = 0

        @config.node
        class SerialPStrat(NotParallel, PlacementStrategy):
            def place(self, chunk, indicators):
                nonlocal spy
                test.assertEqual(Chunk([0, 0, 0], None), chunk)
                spy += 1

        pool = JobPool(_net)
        pstrat = _net.placement.add(
            "test", SerialPStrat(strategy="", cell_types=[], partitions=[])
        )
        pstrat.queue(pool, None)
        pool.execute()
        test.assertEqual(1, sum(MPI.allgather(spy)))

    def test_notparallel_cs_job(test):
        spy = 0

        @config.node
        class SerialCStrat(NotParallel, ConnectionStrategy):
            def connect(self, pre, post):
                nonlocal spy

                spy += 1

        pool = JobPool(_net)
        cstrat = _net.connectivity.add(
            "test",
            SerialCStrat(
                strategy="",
                presynaptic={"cell_types": []},
                postsynaptic={"cell_types": []},
            ),
        )
        cstrat.queue(pool)
        pool.execute()
        test.assertEqual(1, sum(MPI.allgather(spy)))


@unittest.skipIf(MPI.get_size() < 2, "Skipped during serial testing.")
class TestParallelScheduler(unittest.TestCase, SchedulerBaseTest):
    @timeout(3)
    def test_double_pool(self):
        pool = JobPool(_net)
<<<<<<< HEAD
        job = pool.queue(_test_dud, (5, 0.1))
        pool.execute()
        pool = JobPool(_net)
        job = pool.queue(_test_dud, (5, 0.1))
=======
        job = pool.queue(dud_tester, (5, 0.1))
        pool.execute()
        pool = JobPool(_net)
        job = pool.queue(dud_tester, (5, 0.1))
>>>>>>> b623f37f
        pool.execute()

    @timeout(3)
    def test_master_loop(self):
        pool = JobPool(_net)
<<<<<<< HEAD
        job = pool.queue(_test_dud, (5, 0.1))
=======
        job = pool.queue(dud_tester, (5, 0.1))
>>>>>>> b623f37f
        executed = False

        def spy_loop(p):
            nonlocal executed
            executed = True

        pool.execute(master_event_loop=spy_loop)
        if MPI.get_rank():
            self.assertFalse(executed, "workers executed master loop")
        else:
            self.assertTrue(executed, "master loop skipped")

    @timeout(3)
    def test_fake_futures(self):
        pool = JobPool(_net)
<<<<<<< HEAD
        job = pool.queue(_test_dud, (5, 0.1))
=======
        job = pool.queue(dud_tester, (5, 0.1))
>>>>>>> b623f37f
        self.assertIs(FakeFuture.done, job._future.done.__func__)
        self.assertFalse(job._future.done())
        self.assertFalse(job._future.running())

    @timeout(3)
    def test_dependencies(self):
        pool = JobPool(_net)
<<<<<<< HEAD
        job = pool.queue(_test_dud, (5, 0.1))
        job2 = pool.queue(_test_dud, (5, 0.1), deps=[job])
=======
        job = pool.queue(dud_tester, (5, 0.1))
        job2 = pool.queue(dud_tester, (5, 0.1), deps=[job])
>>>>>>> b623f37f
        result = None

        def spy_queue(jobs):
            nonlocal result
            if result is None:
                result = jobs[0]._future.running() and not jobs[1]._future.running()

        pool.execute(master_event_loop=spy_queue)
        if not MPI.get_rank():
            self.assertTrue(result, "A job with unfinished dependencies was scheduled.")

    @unittest.expectedFailure
    def test_notparallel_cs_job(test):
        raise Exception("MPI voodoo deadlocks simple nonlocal assigment")

    @unittest.expectedFailure
    def test_notparallel_ps_job(test):
        raise Exception("MPI voodoo deadlocks simple nonlocal assigment")


@unittest.skipIf(MPI.get_size() > 1, "Skipped during parallel testing.")
class TestSerialScheduler(unittest.TestCase, SchedulerBaseTest):
    pass


class TestPlacementStrategies(
    RandomStorageFixture, NumpyTestCase, unittest.TestCase, engine_name="hdf5"
):
    def test_random_placement(self):
        cfg = get_test_config("single")
        network = Scaffold(cfg, self.storage)
        cfg.placement["test_placement"] = dict(
            strategy="bsb.placement.RandomPlacement",
            cell_types=["test_cell"],
            partitions=["test_layer"],
        )
        network.compile(clear=True)
        ps = network.get_placement_set("test_cell")
        self.assertEqual(40, len(ps), "fixed count random placement broken")

    def test_fixed_pos(self):
        cfg = Configuration.default(
            cell_types=dict(test_cell=dict(spatial=dict(radius=2, count=100))),
            placement=dict(
                ch4_c25=dict(
                    strategy="bsb.placement.strategy.FixedPositions",
                    partitions=[],
                    cell_types=["test_cell"],
                )
            ),
        )
        cs = cfg.network.chunk_size
        c4 = [
            Chunk((0, 0, 0), cs),
            Chunk((0, 0, 1), cs),
            Chunk((1, 0, 0), cs),
            Chunk((1, 0, 1), cs),
        ]
        cfg.placement.ch4_c25.positions = pos = MPI.bcast(
            np.vstack(tuple(c * cs + np.random.random((25, 3)) * cs for c in c4))
        )
        network = Scaffold(cfg, self.storage)
        network.compile()
        ps = network.get_placement_set("test_cell")
        pos_sort = pos[np.argsort(pos[:, 0])]
        pspos = ps.load_positions()
        pspos_sort = pspos[np.argsort(pspos[:, 0])]
        self.assertClose(pos_sort, pspos_sort, "expected fixed positions")

    def test_parallel_arrays(self):
        cfg = get_test_config("single")
        network = Scaffold(cfg, self.storage)
        cfg.placement["test_placement"] = dict(
            strategy="bsb.placement.ParallelArrayPlacement",
            cell_types=["test_cell"],
            partitions=["test_layer"],
            spacing_x=50,
            angle=0,
        )
        network.compile(clear=True)
        ps = network.get_placement_set("test_cell")
        self.assertEqual(39, len(ps), "fixed count parallel array placement broken")
        pos = ps.load_positions()
        self.assertAll(pos[:, 1] <= cfg.partitions.test_layer.data.mdc[1], "not in layer")
        self.assertAll(pos[:, 1] >= cfg.partitions.test_layer.data.ldc[1], "not in layer")


class TestVoxelDensities(RandomStorageFixture, unittest.TestCase, engine_name="hdf5"):
    def test_particle_vd(self):
        cfg = Configuration.default(
            cell_types=dict(
                test_cell=CellType(spatial=dict(radius=2, density=2, density_key="inhib"))
            ),
            regions=dict(test_region=dict(children=["test_part"])),
            partitions=dict(test_part=dict(type="test")),
            placement=dict(
                voxel_density=dict(
                    strategy="bsb.placement.ParticlePlacement",
                    partitions=["test_part"],
                    cell_types=["test_cell"],
                )
            ),
        )
        network = Scaffold(cfg, self.storage)
        counts = network.placement.voxel_density.get_indicators()["test_cell"].guess(
            chunk=Chunk([0, 0, 0], [100, 100, 100]),
            voxels=network.partitions.test_part.vs,
        )
        self.assertEqual(4, len(counts), "should have vector of counts per voxel")
        self.assertTrue(np.allclose([78, 16, 8, 27], counts, atol=1), "densities incorr")
        network.compile(clear=True)
        ps = network.get_placement_set("test_cell")
        self.assertGreater(len(ps), 90)
        self.assertLess(len(ps), 130)

    def _config_packing_fact(self):
        return Configuration.default(
            network={
                "x": 20.0,
                "y": 20.0,
                "z": 5.0,
                "chunk_size": [20, 10, 20],  # at least two chunks
            },
            partitions={
                "first_layer": {"thickness": 5.0, "stack_index": 0},
            },
            cell_types=dict(
                test_cell=dict(spatial=dict(radius=1.5, count=100)),
                test_cell2=dict(
                    spatial=dict(radius=2, relative_to="test_cell", count_ratio=0.05)
                ),
            ),
            placement=dict(
                test_place2=dict(
                    strategy="bsb.placement.RandomPlacement",
                    partitions=["first_layer"],
                    cell_types=["test_cell2"],
                ),
                ch4_c25=dict(
                    strategy="bsb.placement.ParticlePlacement",
                    partitions=["first_layer"],
                    cell_types=["test_cell"],
                ),
            ),
        )

    def test_packing_factor_error1(self):
        cfg = self._config_packing_fact()
        network = Scaffold(cfg, self.storage)
        with self.assertRaisesRegex(
            PackingError,
            r"Packing factor .* exceeds geometrical maximum packing for spheres \(0\.64\).*",
        ):
            network.compile(clear=True)

    def test_packing_factor_error2(self):
        cfg = self._config_packing_fact()
        cfg.cell_types["test_cell"] = dict(spatial=dict(radius=1.3, count=100))
        network = Scaffold(cfg, self.storage)
        with self.assertRaisesRegex(
            PackingError,
            r"Packing factor .* too high to resolve with ParticlePlacement.*",
        ):
            network.compile(clear=True)

    def test_packing_factor_warning(self):
        cfg = self._config_packing_fact()
        cfg.cell_types["test_cell"] = dict(spatial=dict(radius=1, count=100))
        network = Scaffold(cfg, self.storage)
        with self.assertWarns(PackingWarning):
            network.compile(clear=True)


class VoxelParticleTest(Partition, classmap_entry="test"):
    vs = VoxelSet(
        [
            [0, 0, 0],
            [0, 0, 1],
            [0, 1, 0],
            [0, 1, 1],
        ],
        25,
        data=VoxelData(
            np.array(
                [
                    [0.005, 0.003],
                    [0.001, 0.004],
                    [0.0005, 0.0055],
                    [0.0017, 0.0033],
                ]
            ),
            keys=["inhib", "excit"],
        ),
    )

    def to_chunks(self, chunk_size):
        return [Chunk([0, 0, 0], chunk_size)]

    def chunk_to_voxels(self, chunk):
        return self.vs

    def get_layout(self, hint):
        return hint.copy()

    # Noop city bish, noop noop city bish
    surface = volume = scale = translate = rotate = lambda self, smth: 5<|MERGE_RESOLUTION|>--- conflicted
+++ resolved
@@ -19,20 +19,12 @@
 from bsb.voxels import VoxelData, VoxelSet
 
 
-<<<<<<< HEAD
-def _test_dud(scaffold, x, y):
-=======
 def dud_tester(scaffold, x, y):
->>>>>>> b623f37f
     sleep(y)
     return x
 
 
-<<<<<<< HEAD
-def _test_chunk(scaffold, chunk):
-=======
 def chunk_tester(scaffold, chunk):
->>>>>>> b623f37f
     return chunk
 
 
@@ -137,11 +129,7 @@
     @timeout(3)
     def test_single_job(self):
         pool = JobPool(_net)
-<<<<<<< HEAD
-        job = pool.queue(_test_dud, (5, 0.1))
-=======
-        job = pool.queue(dud_tester, (5, 0.1))
->>>>>>> b623f37f
+        job = pool.queue(dud_tester, (5, 0.1))
         pool.execute()
 
     @timeout(3)
@@ -153,11 +141,7 @@
             i += 1
 
         pool = JobPool(_net, listeners=[spy])
-<<<<<<< HEAD
-        job = pool.queue(_test_dud, (5, 0.1))
-=======
-        job = pool.queue(dud_tester, (5, 0.1))
->>>>>>> b623f37f
+        job = pool.queue(dud_tester, (5, 0.1))
         pool.execute()
         if not MPI.get_rank():
             self.assertEqual(1, i, "Listeners not executed.")
@@ -169,11 +153,7 @@
 
     def test_chunked_job(self):
         pool = JobPool(_net)
-<<<<<<< HEAD
-        job = pool.queue_chunk(_test_chunk, _chunk(0, 0, 0))
-=======
         job = pool.queue_chunk(chunk_tester, _chunk(0, 0, 0))
->>>>>>> b623f37f
         pool.execute()
 
     def test_notparallel_ps_job(test):
@@ -223,27 +203,16 @@
     @timeout(3)
     def test_double_pool(self):
         pool = JobPool(_net)
-<<<<<<< HEAD
-        job = pool.queue(_test_dud, (5, 0.1))
-        pool.execute()
-        pool = JobPool(_net)
-        job = pool.queue(_test_dud, (5, 0.1))
-=======
-        job = pool.queue(dud_tester, (5, 0.1))
-        pool.execute()
-        pool = JobPool(_net)
-        job = pool.queue(dud_tester, (5, 0.1))
->>>>>>> b623f37f
+        job = pool.queue(dud_tester, (5, 0.1))
+        pool.execute()
+        pool = JobPool(_net)
+        job = pool.queue(dud_tester, (5, 0.1))
         pool.execute()
 
     @timeout(3)
     def test_master_loop(self):
         pool = JobPool(_net)
-<<<<<<< HEAD
-        job = pool.queue(_test_dud, (5, 0.1))
-=======
-        job = pool.queue(dud_tester, (5, 0.1))
->>>>>>> b623f37f
+        job = pool.queue(dud_tester, (5, 0.1))
         executed = False
 
         def spy_loop(p):
@@ -259,11 +228,7 @@
     @timeout(3)
     def test_fake_futures(self):
         pool = JobPool(_net)
-<<<<<<< HEAD
-        job = pool.queue(_test_dud, (5, 0.1))
-=======
-        job = pool.queue(dud_tester, (5, 0.1))
->>>>>>> b623f37f
+        job = pool.queue(dud_tester, (5, 0.1))
         self.assertIs(FakeFuture.done, job._future.done.__func__)
         self.assertFalse(job._future.done())
         self.assertFalse(job._future.running())
@@ -271,13 +236,8 @@
     @timeout(3)
     def test_dependencies(self):
         pool = JobPool(_net)
-<<<<<<< HEAD
-        job = pool.queue(_test_dud, (5, 0.1))
-        job2 = pool.queue(_test_dud, (5, 0.1), deps=[job])
-=======
         job = pool.queue(dud_tester, (5, 0.1))
         job2 = pool.queue(dud_tester, (5, 0.1), deps=[job])
->>>>>>> b623f37f
         result = None
 
         def spy_queue(jobs):
