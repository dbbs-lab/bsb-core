--- conflicted
+++ resolved
@@ -18,16 +18,12 @@
 from bsb.voxels import VoxelData, VoxelSet
 
 
-<<<<<<< HEAD
-def test_chunk(scaffold, chunk):
-=======
 def dud_tester(scaffold, x, y):
     sleep(y)
     return x
 
 
 def chunk_tester(scaffold, chunk):
->>>>>>> b623f37f
     return chunk
 
 
@@ -124,146 +120,6 @@
                 self.assertEqual(0, guess)
 
 
-<<<<<<< HEAD
-=======
-class SchedulerBaseTest:
-    @timeout(3)
-    def test_create_pool(self):
-        pool = create_job_pool(_net)
-
-    @timeout(3)
-    def test_single_job(self):
-        pool = JobPool(_net)
-        job = pool.queue(dud_tester, (5, 0.1))
-        pool.execute()
-
-    @timeout(3)
-    def test_listeners(self):
-        i = 0
-
-        def spy(job):
-            nonlocal i
-            i += 1
-
-        pool = JobPool(_net, listeners=[spy])
-        job = pool.queue(dud_tester, (5, 0.1))
-        pool.execute()
-        if not MPI.get_rank():
-            self.assertEqual(1, i, "Listeners not executed.")
-
-    def test_placement_job(self):
-        pool = JobPool(_net)
-        job = pool.queue_placement(_dud, _chunk(0, 0, 0))
-        pool.execute()
-
-    def test_chunked_job(self):
-        pool = JobPool(_net)
-        job = pool.queue_chunk(chunk_tester, _chunk(0, 0, 0))
-        pool.execute()
-
-    def test_notparallel_ps_job(test):
-        spy = 0
-
-        @config.node
-        class SerialPStrat(NotParallel, PlacementStrategy):
-            def place(self, chunk, indicators):
-                nonlocal spy
-                test.assertEqual(Chunk([0, 0, 0], None), chunk)
-                spy += 1
-
-        pool = JobPool(_net)
-        pstrat = _net.placement.add(
-            "test", SerialPStrat(strategy="", cell_types=[], partitions=[])
-        )
-        pstrat.queue(pool, None)
-        pool.execute()
-        test.assertEqual(1, sum(MPI.allgather(spy)))
-
-    def test_notparallel_cs_job(test):
-        spy = 0
-
-        @config.node
-        class SerialCStrat(NotParallel, ConnectionStrategy):
-            def connect(self, pre, post):
-                nonlocal spy
-
-                spy += 1
-
-        pool = JobPool(_net)
-        cstrat = _net.connectivity.add(
-            "test",
-            SerialCStrat(
-                strategy="",
-                presynaptic={"cell_types": []},
-                postsynaptic={"cell_types": []},
-            ),
-        )
-        cstrat.queue(pool)
-        pool.execute()
-        test.assertEqual(1, sum(MPI.allgather(spy)))
-
-
-@unittest.skipIf(MPI.get_size() < 2, "Skipped during serial testing.")
-class TestParallelScheduler(unittest.TestCase, SchedulerBaseTest):
-    @timeout(3)
-    def test_double_pool(self):
-        pool = JobPool(_net)
-        job = pool.queue(dud_tester, (5, 0.1))
-        pool.execute()
-        pool = JobPool(_net)
-        job = pool.queue(dud_tester, (5, 0.1))
-        pool.execute()
-
-    @timeout(3)
-    def test_master_loop(self):
-        pool = JobPool(_net)
-        job = pool.queue(dud_tester, (5, 0.1))
-        executed = False
-
-        def spy_loop(p):
-            nonlocal executed
-            executed = True
-
-        pool.execute(master_event_loop=spy_loop)
-        if MPI.get_rank():
-            self.assertFalse(executed, "workers executed master loop")
-        else:
-            self.assertTrue(executed, "master loop skipped")
-
-    @timeout(3)
-    def test_fake_futures(self):
-        pool = JobPool(_net)
-        job = pool.queue(dud_tester, (5, 0.1))
-        self.assertIs(FakeFuture.done, job._future.done.__func__)
-        self.assertFalse(job._future.done())
-        self.assertFalse(job._future.running())
-
-    @timeout(3)
-    def test_dependencies(self):
-        pool = JobPool(_net)
-        job = pool.queue(dud_tester, (5, 0.1))
-        job2 = pool.queue(dud_tester, (5, 0.1), deps=[job])
-        result = None
-
-        def spy_queue(jobs):
-            nonlocal result
-            if result is None:
-                result = jobs[0]._future.running() and not jobs[1]._future.running()
-
-        pool.execute(master_event_loop=spy_queue)
-        if not MPI.get_rank():
-            self.assertTrue(result, "A job with unfinished dependencies was scheduled.")
-
-    @unittest.expectedFailure
-    def test_notparallel_cs_job(test):
-        raise Exception("MPI voodoo deadlocks simple nonlocal assigment")
-
-    @unittest.expectedFailure
-    def test_notparallel_ps_job(test):
-        raise Exception("MPI voodoo deadlocks simple nonlocal assigment")
-
-
->>>>>>> b623f37f
 @unittest.skipIf(MPI.get_size() > 1, "Skipped during parallel testing.")
 class TestPlacementStrategies(
     RandomStorageFixture, NumpyTestCase, unittest.TestCase, engine_name="hdf5"
