import unittest, os, sys, numpy as np, h5py
from mpi4py import MPI

sys.path.insert(0, os.path.join(os.path.dirname(__file__), ".."))
sys.path.insert(0, os.path.join(os.path.dirname(__file__)))
from bsb.core import Scaffold
from bsb.config import Configuration, from_json
from bsb.cell_types import CellType
from bsb.topology import Region, Partition
from bsb.voxels import VoxelSet, VoxelData
from bsb.exceptions import *
from bsb.storage import Chunk
from bsb.placement import PlacementStrategy, RandomPlacement
from bsb._pool import JobPool, FakeFuture, create_job_pool
from test_setup import timeout, get_config
from time import sleep


def test_dud(scaffold, x, y):
    sleep(y)
    return x


def test_chunk(scaffold, chunk):
    return chunk


class PlacementDud(PlacementStrategy):
    name = "dud"

    def place(self, chunk, indicators):
        pass


def single_layer_placement(offset=[0.0, 0.0, 0.0]):
    network = Scaffold()
<<<<<<< HEAD
    network.partitions["dud_layer"] = part = Partition(name="dud_layer", thickness=120)
    network.regions["dud_region"] = Region(
        name="dud_region", offset=offset, children=[part]
=======
    network.regions["dud_region"] = reg = Region(
        name="dud_region", offset=offset, partitions=[]
    )
    network.partitions["dud_layer"] = part = Partition(
        name="dud_layer", thickness=120, region="dud_region"
>>>>>>> 066a89ae
    )
    dud_cell = CellType(name="dud", spatial={"count": 40, "radius": 2})
    network.cell_types["dud"] = dud_cell
    dud = PlacementDud(
        name="dud",
        cls="PlacementDud",
        partitions=[part],
        cell_types=[dud_cell],
        overrides={"dud": {}},
    )
    network.placement["dud"] = dud
    network.configuration._bootstrap(network)
    return dud, network


dud, network = single_layer_placement()


def _chunk(x, y, z):
    return Chunk((x, y, z), (100, 100, 100))


class TestIndicators(unittest.TestCase):
    def test_cascade(self):
        indicators = dud.get_indicators()
        dud_ind = indicators["dud"]
        self.assertEqual(2, dud_ind.indication("radius"))
        self.assertEqual(40, dud_ind.indication("count"))
        self.assertEqual(2, dud_ind.get_radius())
        dud.overrides.dud.radius = 4
        self.assertEqual(4, dud_ind.indication("radius"))
        dud.overrides.dud.radius = None
        dud.cell_types[0].spatial.radius = None
        self.assertEqual(None, dud_ind.indication("radius"))
        self.assertRaises(IndicatorError, dud_ind.get_radius)

    def test_guess(self):
        dud, network = single_layer_placement()
        indicators = dud.get_indicators()
        dud_ind = indicators["dud"]
        self.assertEqual(40, dud_ind.guess())
        dud.overrides.dud.count = 400
        self.assertEqual(400, dud_ind.guess())
        bottom_ratio = 1 / 1.2
        bottom = 400 * bottom_ratio / 4
        top_ratio = 0.2 / 1.2
        top = 400 * top_ratio / 4
        for x, y, z in ((0, 0, 0), (0, 0, 1), (1, 0, 0), (1, 0, 1)):
            with self.subTest(x=x, y=y, z=z):
                guess = dud_ind.guess(_chunk(x, y, z))
                self.assertTrue(np.floor(bottom) <= guess <= np.ceil(bottom))
        for x, y, z in ((0, 1, 0), (0, 1, 1), (1, 1, 0), (1, 1, 1)):
            with self.subTest(x=x, y=y, z=z):
                guess = dud_ind.guess(_chunk(x, y, z))
                self.assertTrue(np.floor(top) <= guess <= np.ceil(top))
        for x, y, z in ((0, -1, 0), (0, 2, 0), (2, 1, 0), (1, 1, -3)):
            with self.subTest(x=x, y=y, z=z):
                guess = dud_ind.guess(_chunk(x, y, z))
                self.assertEqual(0, guess)

    def test_negative_guess(self):
        dud, network = single_layer_placement(offset=np.array([-300.0, -300.0, -300.0]))
        indicators = dud.get_indicators()
        dud_ind = indicators["dud"]
        bottom_ratio = 1 / 1.2
        bottom = 40 * bottom_ratio / 4
        top_ratio = 0.2 / 1.2
        top = 40 * top_ratio / 4
        for x, y, z in ((-3, -3, -3), (-3, -3, -2), (-2, -3, -3), (-2, -3, -2)):
            with self.subTest(x=x, y=y, z=z):
                guess = dud_ind.guess(_chunk(x, y, z))
                self.assertTrue(np.floor(bottom) <= guess <= np.ceil(bottom))
        for x, y, z in ((-3, -2, -3), (-3, -2, -2), (-2, -2, -3), (-2, -2, -2)):
            with self.subTest(x=x, y=y, z=z):
                guess = dud_ind.guess(_chunk(x, y, z))
                self.assertTrue(np.floor(top) <= guess <= np.ceil(top))
        for x, y, z in ((0, -1, 0), (0, 0, 0), (2, 0, 0), (1, 1, -3)):
            with self.subTest(x=x, y=y, z=z):
                guess = dud_ind.guess(_chunk(x, y, z))
                self.assertEqual(0, guess)


class SchedulerBaseTest:
    @timeout(3)
    def test_create_pool(self):
        pool = create_job_pool(network)

    @timeout(3)
    def test_single_job(self):
        pool = JobPool(network)
        job = pool.queue(test_dud, (5, 0.1))
        pool.execute()

    @timeout(3)
    def test_listeners(self):
        i = 0

        def spy(job):
            nonlocal i
            i += 1

        pool = JobPool(network, listeners=[spy])
        job = pool.queue(test_dud, (5, 0.1))
        pool.execute()
        if not MPI.COMM_WORLD.Get_rank():
            self.assertEqual(1, i, "Listeners not executed.")

    def test_placement_job(self):
        pool = JobPool(network)
        job = pool.queue_placement(dud, _chunk(0, 0, 0))
        pool.execute()

    def test_chunked_job(self):
        pool = JobPool(network)
        job = pool.queue_chunk(test_chunk, _chunk(0, 0, 0))
        pool.execute()


@unittest.skipIf(MPI.COMM_WORLD.Get_size() < 2, "Skipped during serial testing.")
class TestParallelScheduler(unittest.TestCase, SchedulerBaseTest):
    @timeout(3)
    def test_double_pool(self):
        pool = JobPool(network)
        job = pool.queue(test_dud, (5, 0.1))
        pool.execute()
        pool = JobPool(network)
        job = pool.queue(test_dud, (5, 0.1))
        pool.execute()

    @timeout(3)
    def test_master_loop(self):
        pool = JobPool(network)
        job = pool.queue(test_dud, (5, 0.1))
        executed = False

        def spy_loop(p):
            nonlocal executed
            executed = True

        pool.execute(master_event_loop=spy_loop)
        if MPI.COMM_WORLD.Get_rank():
            self.assertFalse(executed, "workers executed master loop")
        else:
            self.assertTrue(executed, "master loop skipped")

    @timeout(3)
    def test_fake_futures(self):
        pool = JobPool(network)
        job = pool.queue(test_dud, (5, 0.1))
        self.assertIs(FakeFuture.done, job._future.done.__func__)
        self.assertFalse(job._future.done())
        self.assertFalse(job._future.running())

    @timeout(3)
    def test_dependencies(self):
        pool = JobPool(network)
        job = pool.queue(test_dud, (5, 0.1))
        job2 = pool.queue(test_dud, (5, 0.1), deps=[job])
        result = None

        def spy_queue(jobs):
            nonlocal result
            if result is None:
                result = jobs[0]._future.running() and not jobs[1]._future.running()

        pool.execute(master_event_loop=spy_queue)
        if not MPI.COMM_WORLD.Get_rank():
            self.assertTrue(result, "A job with unfinished dependencies was scheduled.")


@unittest.skipIf(MPI.COMM_WORLD.Get_size() > 1, "Skipped during parallel testing.")
class TestSerialScheduler(unittest.TestCase, SchedulerBaseTest):
    pass


class TestPlacementStrategies(unittest.TestCase):
    def test_random_placement(self):
        cfg = from_json(get_config("test_single.json"))
        cfg.storage.root = "random_placement.hdf5"
        network = Scaffold(cfg)
        cfg.placement["test_placement"] = dict(
            cls="bsb.placement.RandomPlacement",
            cell_types=["test_cell"],
            partitions=["test_layer"],
        )
        network.compile(clear=True)
        ps = network.get_placement_set("test_cell")
        self.assertEqual(40, len(ps), "fixed count random placement broken")


class TestVoxelDensities(unittest.TestCase):
    def test_particle_vd(self):
        cfg = Configuration.default(
            cell_types=dict(
                test_cell=CellType(spatial=dict(radius=2, density=2, density_key="inhib"))
            ),
            regions=dict(test_region=dict()),
            partitions=dict(test_part=dict(type="test", region="test_region")),
            placement=dict(
                voxel_density=dict(
                    cls="bsb.placement.ParticlePlacement",
                    partitions=["test_part"],
                    cell_types=["test_cell"],
                )
            ),
        )
        network = Scaffold(cfg)
        counts = network.placement.voxel_density.get_indicators()["test_cell"].guess(
            chunk=Chunk([0, 0, 0], [100, 100, 100]),
            voxels=network.partitions.test_part.vs,
        )
        self.assertEqual(4, len(counts), "should have vector of counts per voxel")
        self.assertTrue(np.allclose([78, 16, 8, 27], counts, atol=1), "densities incorr")
        network.compile(clear=True)
        ps = network.get_placement_set("test_cell")
        self.assertGreater(len(ps), 90)
        self.assertLess(len(ps), 130)


class VoxelParticleTest(Partition, classmap_entry="test"):
    vs = VoxelSet(
        [
            [0, 0, 0],
            [0, 0, 1],
            [0, 1, 0],
            [0, 1, 1],
        ],
        25,
        data=VoxelData(
            np.array(
                [
                    [0.005, 0.003],
                    [0.001, 0.004],
                    [0.0005, 0.0055],
                    [0.0017, 0.0033],
                ]
            ),
            keys=["inhib", "excit"],
        ),
    )

    def to_chunks(self, chunk_size):
        return [Chunk([0, 0, 0], chunk_size)]

    def chunk_to_voxels(self, chunk):
        return self.vs

    def layout(self, boundaries):
        self.boundaries = boundaries<|MERGE_RESOLUTION|>--- conflicted
+++ resolved
@@ -34,17 +34,9 @@
 
 def single_layer_placement(offset=[0.0, 0.0, 0.0]):
     network = Scaffold()
-<<<<<<< HEAD
     network.partitions["dud_layer"] = part = Partition(name="dud_layer", thickness=120)
     network.regions["dud_region"] = Region(
         name="dud_region", offset=offset, children=[part]
-=======
-    network.regions["dud_region"] = reg = Region(
-        name="dud_region", offset=offset, partitions=[]
-    )
-    network.partitions["dud_layer"] = part = Partition(
-        name="dud_layer", thickness=120, region="dud_region"
->>>>>>> 066a89ae
     )
     dud_cell = CellType(name="dud", spatial={"count": 40, "radius": 2})
     network.cell_types["dud"] = dud_cell
