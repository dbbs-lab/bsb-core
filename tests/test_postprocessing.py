--- conflicted
+++ resolved
@@ -4,11 +4,7 @@
 from bsb.config import JSONConfig
 from bsb.core import Scaffold
 from bsb.output import HDF5Formatter
-<<<<<<< HEAD
-import scaffold.helpers
-=======
 import bsb.helpers
->>>>>>> 7def2747
 from bsb.exceptions import (
     MorphologyDataError,
     MorphologyError,
