--- conflicted
+++ resolved
@@ -3,18 +3,7 @@
 sys.path.insert(0, os.path.join(os.path.dirname(__file__), ".."))
 sys.path.insert(0, os.path.join(os.path.dirname(__file__)))
 from bsb.core import Scaffold
-<<<<<<< HEAD
 from bsb.config import Configuration
-from test_setup import get_test_network
-from bsb.topology import Partition
-
-
-def relative_to_tests_folder(path):
-    return os.path.join(os.path.dirname(__file__), path)
-
-
-_nest_available = importlib.util.find_spec("nest") is not None
-_using_morphologies = True
 
 
 class TestAllToAll(unittest.TestCase):
@@ -43,10 +32,4 @@
         wanted = len(fixed_place.positions)
         print(t.get_placement_set().load_positions())
         placed = len(t.get_placement_set())
-        self.assertEqual(wanted, placed, "incorrect num of cells placed")
-=======
-
-
-class TestConnectivity(unittest.TestCase):
-    pass
->>>>>>> 1473765a
+        self.assertEqual(wanted, placed, "incorrect num of cells placed")