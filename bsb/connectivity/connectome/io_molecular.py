import numpy as np
from ..strategy import ConnectionStrategy


class ConnectomeIOMolecular(ConnectionStrategy):
    """
    Legacy implementation for the connection between inferior olive and Molecular layer interneurons.
    As this is a spillover-mediated non-synaptic connection depending on the IO to Purkinje cells, each interneuron connected
    to a PC which is receving input from one IO, is also receiving input from that IO
    """

    defaults = {"common_type": "purkinje_cell"}
    casts = {"common_type": str}

    def validate(self):
        pass

    def connect(self):
        # Gather connection information
        common_type = self.scaffold.configuration.cell_types[self.common_type]
        io_cell_type = self.from_cell_types[0]
        molecular_type = self.to_cell_types[0]
        io_cells = self.scaffold.get_cells_by_type(io_cell_type.name)

        # Get connection between molecular layer cells and Purkinje cells.
<<<<<<< HEAD
        molecular_cell_purkinje_connections = (
            self.scaffold.get_connection_cache_by_cell_type(
                postsynaptic="purkinje_cell", presynaptic=molecular_cell_type.name
            )
        )
        print("LET'S LOOK INTO IO_MOLECULAR")
        print(molecular_cell_purkinje_connections)
        print(type(molecular_cell_purkinje_connections))
        print(molecular_cell_purkinje_connections[0][0])

        # Extract a list of cell types objects that are sources in the MLI to PC connections.
        # molecular_cell_purkinje_connections has the connection object from which we need to extract info as the first element
        sources_mli_types = molecular_cell_purkinje_connections[0][0].from_cell_types
        # Associate an index to each MLI type which is connected to Purkinje cells
        index_mli_type = next(
            (
                index
                for (index, d) in enumerate(sources_mli_types)
                if d.name == molecular_cell_type.name
            ),
            None,
=======
        mli_common_query = self.scaffold.query_connection_cache(
            pre=molecular_type,
            post=common_type
>>>>>>> 452a856a
        )
        if len(mli_common_query) != 1:
            raise NotImplementedError(
                f"{type(self).__name__} expects exactly 1 connection type"
                + f" between `{molecular_type.name}` and `{common_type.name}`"
            )
        mli_to_common, cache = next(iter(mli_common_query.items()))
        if len(cache) != 1:
            raise NotImplementedError(
                f"{mli_to_common.name} created {len(cache)} different sets of"
                + f" connections, while {type(self).__name__} can only handle one."
            )
        mli_to_common_matrix = cache[0]

        io_to_common = self.scaffold.query_connection_cache(
            pre=io_cell_type, post=common_type
        )
        conn_type, cache = next(iter(io_to_common.items()))
        if len(cache) < 2:
            # No IO to purkinje connections found. Do nothing.
            return
        io_to_common_matrix = cache[1]

        # Make a dictionary of which Purkinje cell is contacted by which molecular cells.
        purkinje_dict = {}
        for conn in range(len(mli_to_common_matrix)):
            purkinje_id = mli_to_common_matrix[conn][1]
            if not purkinje_id in purkinje_dict:
                purkinje_dict[purkinje_id] = []
            purkinje_dict[purkinje_id].append(mli_to_common_matrix[conn][0])

        # Use the above dictionary to connect each IO cell to the molecular cells that
        # contact the Purkinje cells this IO cell contacts.
        io_molecular = []
        # Loop over all IO-Purkinje connections
        for io_conn in range(len(io_to_common_matrix)):
            io_id = io_to_common_matrix[io_conn][0]
            purkinje_id = io_to_common_matrix[io_conn][1]
            # No molecular cells contact this Purkinje cell
            if not purkinje_id in purkinje_dict:
                continue
            target_molecular_cells = purkinje_dict[purkinje_id]
            # Make a matrix that connects this IO cell to the target molecular cells
            matrix = np.column_stack(
                (
                    np.repeat(io_id, len(target_molecular_cells)),
                    target_molecular_cells,
                )
            )
            # Add the matrix to the output dataset.
            io_molecular.extend(matrix)
        # Store the connections.
        results = np.array(io_molecular or np.empty((0, 2)))
        self.scaffold.connect_cells(self, results)<|MERGE_RESOLUTION|>--- conflicted
+++ resolved
@@ -23,33 +23,9 @@
         io_cells = self.scaffold.get_cells_by_type(io_cell_type.name)
 
         # Get connection between molecular layer cells and Purkinje cells.
-<<<<<<< HEAD
-        molecular_cell_purkinje_connections = (
-            self.scaffold.get_connection_cache_by_cell_type(
-                postsynaptic="purkinje_cell", presynaptic=molecular_cell_type.name
-            )
-        )
-        print("LET'S LOOK INTO IO_MOLECULAR")
-        print(molecular_cell_purkinje_connections)
-        print(type(molecular_cell_purkinje_connections))
-        print(molecular_cell_purkinje_connections[0][0])
-
-        # Extract a list of cell types objects that are sources in the MLI to PC connections.
-        # molecular_cell_purkinje_connections has the connection object from which we need to extract info as the first element
-        sources_mli_types = molecular_cell_purkinje_connections[0][0].from_cell_types
-        # Associate an index to each MLI type which is connected to Purkinje cells
-        index_mli_type = next(
-            (
-                index
-                for (index, d) in enumerate(sources_mli_types)
-                if d.name == molecular_cell_type.name
-            ),
-            None,
-=======
         mli_common_query = self.scaffold.query_connection_cache(
             pre=molecular_type,
             post=common_type
->>>>>>> 452a856a
         )
         if len(mli_common_query) != 1:
             raise NotImplementedError(
