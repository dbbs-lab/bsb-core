--- conflicted
+++ resolved
@@ -24,12 +24,7 @@
 
         # Get connection between molecular layer cells and Purkinje cells.
         mli_common_query = self.scaffold.query_connection_cache(
-<<<<<<< HEAD
-            pre=molecular_type,
-            post=common_type
-=======
             pre=molecular_type, post=common_type
->>>>>>> 889bb7b4
         )
         if len(mli_common_query) != 1:
             raise NotImplementedError(
