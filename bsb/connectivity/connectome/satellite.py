--- conflicted
+++ resolved
@@ -40,11 +40,7 @@
         )  # These are the connections from the "from_cells" to the "planet" cells
         print("query", to_planet_connections)
         if len(to_planet_connections) != 1:
-<<<<<<< HEAD
-            matches = ', '.join(f"'{t.name}'" for t in to_planet_connections)
-=======
             matches = ", ".join(f"'{t.name}'" for t in to_planet_connections)
->>>>>>> 889bb7b4
             raise NotImplementedError(
                 f"The {type(self).__name__} used in `{self.name}` requires"
                 + f" exactly one"
@@ -54,11 +50,7 @@
         else:
             conn_type, cache = next(iter(to_planet_connections.items()))
         if len(cache) != 1:
-<<<<<<< HEAD
-            tags = ', '.join(f"'{t}'" for t in conn_type.tags)
-=======
             tags = ", ".join(f"'{t}'" for t in conn_type.tags)
->>>>>>> 889bb7b4
             raise NotImplementedError(
                 f"The {type(self).__name__} used in `{self.name}` handles only"
                 + f" single tags but {tags} found."
