import abc
import typing
from itertools import chain

from .. import config
from .._util import ichain, obj_str_insert
from ..config import refs, types
from ..mixins import HasDependencies
from ..profiling import node_meter
from ..reporting import report, warn
<<<<<<< HEAD
from .._util import SortableByAfter, obj_str_insert
import abc
from itertools import chain
from functools import cache
import numpy as np
=======

if typing.TYPE_CHECKING:
    from ..cell_types import CellType
    from ..connectivity import ConnectionStrategy
    from ..core import Scaffold
    from ..morphologies import MorphologySet
    from ..storage.interfaces import PlacementSet
>>>>>>> 93ccceab


@config.node
class Hemitype:
    """
    Class used to represent one (pre- or postsynaptic) side of a connection rule.
    """

    scaffold: "Scaffold"

    cell_types: list["CellType"] = config.reflist(refs.cell_type_ref, required=True)
    """List of cell types to use in connection."""
    labels: list[str] = config.attr(type=types.list())
    """List of labels to filter the placement set by."""
    morphology_labels: list[str] = config.attr(type=types.list())
    """List of labels to filter the morphologies by."""
    morpho_loader: typing.Callable[["PlacementSet"], "MorphologySet"] = config.attr(
        type=types.function_(),
        required=False,
        call_default=False,
        default=(lambda ps: ps.load_morphologies()),
    )
    """Function to load the morphologies (MorphologySet) from a PlacementSet"""

    def get_all_chunks(self):
        """
        Get the list of all chunks where the cell types were placed

        :return: List of Chunks
        :rtype: List[bsb.storage.Chunk]
        """
        return [
            c for ct in self.cell_types for c in ct.get_placement_set().get_all_chunks()
        ]

    @cache
    def _get_rect_ext(self, chunk_size):
        # Returns the lower and upper boundary Chunk of the box containing the cell type population,
        # based on the cell type's morphology if it exists.
        # This box is centered on the Chunk [0., 0., 0.].
        # If no morphologies are associated to the cell types then the bounding box size is 0.
        types = self.cell_types
        loader = self.morpho_loader
        ps_list = [ct.get_placement_set() for ct in types]
        ms_list = [loader(ps) for ps in ps_list]
        if not sum(map(len, ms_list)):
            # No cells placed, return smallest possible RoI.
            return [np.array([0, 0, 0]), np.array([0, 0, 0])]
        metas = list(chain.from_iterable(ms.iter_meta(unique=True) for ms in ms_list))
        # TODO: Combine morphology extension information with PS rotation information.
        # Get the chunk coordinates of the boundaries of this chunk convoluted with the
        # extension of the intersecting morphologies.
        lbounds = np.min([m["ldc"] for m in metas], axis=0) // chunk_size
        ubounds = np.max([m["mdc"] for m in metas], axis=0) // chunk_size
        return lbounds, ubounds


class HemitypeCollection:
    def __init__(self, hemitype, roi):
        self.hemitype = hemitype
        self.roi = roi

    def __iter__(self):
        return iter(self.hemitype.cell_types)

    @property
    def placement(self):
        return [
            ct.get_placement_set(
                chunks=self.roi,
                labels=self.hemitype.labels,
                morphology_labels=self.hemitype.morphology_labels,
            )
            for ct in self.hemitype.cell_types
        ]


@config.dynamic(attr_name="strategy", required=True)
class ConnectionStrategy(abc.ABC, HasDependencies):
    scaffold: "Scaffold"
    name: str = config.attr(key=True)
    """Name used to refer to the connectivity strategy"""
    presynaptic: Hemitype = config.attr(type=Hemitype, required=True)
    """Presynaptic (source) neuron population"""
    postsynaptic: Hemitype = config.attr(type=Hemitype, required=True)
    """Postsynaptic (target) neuron population"""
    depends_on: list["ConnectionStrategy"] = config.reflist(refs.connectivity_ref)
    """The list of strategies that must run before this one"""

    def __init_subclass__(cls, **kwargs):
        super(cls, cls).__init_subclass__(**kwargs)
        # Decorate subclasses to measure performance
        node_meter("connect")(cls)

    def __hash__(self):
        return id(self)

    def __lt__(self, other):
        # This comparison should sort connection strategies by name, via __repr__ below
        return str(self) < str(other)

    def __boot__(self):
        self._queued_jobs = []

    @obj_str_insert
    def __repr__(self):
        if not hasattr(self, "scaffold"):
            return f"'{self.name}'"
        pre = [ct.name for ct in self.presynaptic.cell_types]
        post = [ct.name for ct in self.postsynaptic.cell_types]
        return f"'{self.name}', connecting {pre} to {post}"

    @abc.abstractmethod
    def connect(self, presyn_collection, postsyn_collection):
        pass

    def get_deps(self):
        return set(self.depends_on)

    def _get_connect_args_from_job(self, pre_roi, post_roi):
        pre = HemitypeCollection(self.presynaptic, pre_roi)
        post = HemitypeCollection(self.postsynaptic, post_roi)
        return pre, post

    def connect_cells(self, pre_set, post_set, src_locs, dest_locs, tag=None):
        if len(self.presynaptic.cell_types) > 1 or len(self.postsynaptic.cell_types) > 1:
            name = f"{self.name}_{pre_set.cell_type.name}_to_{post_set.cell_type.name}"
        else:
            name = self.name
        cs = self.scaffold.require_connectivity_set(
            pre_set.cell_type, post_set.cell_type, tag if tag is not None else name
        )
        cs.connect(pre_set, post_set, src_locs, dest_locs)

    def get_region_of_interest(self, chunk):
        """
        Returns the list of chunks containing the potential postsynaptic neurons, based on a
        chunk containing the presynaptic neurons.

        :param chunk: Presynaptic chunk
        :type chunk: bsb.storage.Chunk
        :returns: List of postsynaptic chunks
        :rtype: List[bsb.storage.Chunk]
        """
        pass

    def queue(self, pool):
        """
        Specifies how to queue this connectivity strategy into a job pool. Can
        be overridden, the default implementation asks each partition to chunk
        itself and creates 1 placement job per chunk.
        """
        # Reset jobs that we own
        self._queued_jobs = []
        # Get the queued jobs of all the strategies we depend on.
        deps = set(chain.from_iterable(strat._queued_jobs for strat in self.get_deps()))
        pre_types = self.presynaptic.cell_types
        # Iterate over each chunk that is populated by our presynaptic cell types.
        from_chunks = set(
            chain.from_iterable(
                ct.get_placement_set().get_all_chunks() for ct in pre_types
            )
        )
        rois = {
            chunk: roi
            for chunk in from_chunks
            if (roi := self.get_region_of_interest(chunk)) is None or len(roi)
        }
        if not rois:
            warn(
                f"No overlap found between {[pre.name for pre in pre_types]} and "
                f"{[post.name for post in self.postsynaptic.cell_types]} "
                f"in '{self.name}'."
            )
        for chunk, roi in rois.items():
            job = pool.queue_connectivity(self, [chunk], roi, deps=deps)
            self._queued_jobs.append(job)
        report(f"Queued {len(self._queued_jobs)} jobs for {self.name}", level=2)

    def get_cell_types(self):
        return set(self.presynaptic.cell_types) | set(self.postsynaptic.cell_types)

    def get_all_pre_chunks(self):
        all_ps = (ct.get_placement_set() for ct in self.presynaptic.cell_types)
        chunks = set(ichain(ps.get_all_chunks() for ps in all_ps))
        return list(chunks)

    def get_all_post_chunks(self):
        all_ps = (ct.get_placement_set() for ct in self.postsynaptic.cell_types)
        chunks = set(ichain(ps.get_all_chunks() for ps in all_ps))
        return list(chunks)<|MERGE_RESOLUTION|>--- conflicted
+++ resolved
@@ -8,13 +8,6 @@
 from ..mixins import HasDependencies
 from ..profiling import node_meter
 from ..reporting import report, warn
-<<<<<<< HEAD
-from .._util import SortableByAfter, obj_str_insert
-import abc
-from itertools import chain
-from functools import cache
-import numpy as np
-=======
 
 if typing.TYPE_CHECKING:
     from ..cell_types import CellType
@@ -22,7 +15,6 @@
     from ..core import Scaffold
     from ..morphologies import MorphologySet
     from ..storage.interfaces import PlacementSet
->>>>>>> 93ccceab
 
 
 @config.node
