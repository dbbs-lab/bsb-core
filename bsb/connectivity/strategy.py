from .. import config
from ..config import refs, types
<<<<<<< HEAD
from .._util import SortableByAfter
from ..reporting import report
=======
from .._util import SortableByAfter, obj_str_insert
from ..reporting import report, warn
from ..exceptions import *
>>>>>>> 45d8e853
import abc
from itertools import chain


@config.node
class Hemitype:
    cell_types = config.reflist(refs.cell_type_ref, required=True)
    labels = config.attr(type=types.list())
    subcell_labels = config.attr(type=types.list())


class HemitypeCollection:
    def __init__(self, hemitype, roi):
        self.hemitype = hemitype
        self.roi = roi

    def __iter__(self):
        return iter(self.hemitype.cell_types)

    @property
    def placement(self):
        return {
            ct: ct.get_placement_set(
                self.roi,
                labels=self.hemitype.labels,
                subcell_labels=self.hemitype.subcell_labels,
            )
            for ct in self.hemitype.cell_types
        }

    def __getattr__(self, attr):
        return self.placement[attr]

    def __getitem__(self, item):
        return self.placement[item]


@config.dynamic(attr_name="strategy", required=True)
class ConnectionStrategy(abc.ABC, SortableByAfter):
    name = config.attr(key=True)
    presynaptic = config.attr(type=Hemitype, required=True)
    postsynaptic = config.attr(type=Hemitype, required=True)
    after = config.reflist(refs.connectivity_ref)

    def __boot__(self):
        self._queued_jobs = []

    @obj_str_insert
    def __repr__(self):
        config_name = self.name
        strategy_name = self.strategy
        pre = [ct.name for ct in self.presynaptic.cell_types]
        post = [ct.name for ct in self.postsynaptic.cell_types]
        return f"'{config_name}',"
        f" connecting {pre} to {post}"

    @classmethod
    def get_ordered(cls, objects):
        # No need to sort connectivity strategies, just obey dependencies.
        return objects

    def get_after(self):
        return [] if not self.has_after() else self.after

    def has_after(self):
        return hasattr(self, "after")

    def create_after(self):
        self.after = []

    @abc.abstractmethod
    def connect(self, presyn_collection, postsyn_collection):
        pass

    def _get_connect_args_from_job(self, chunk, roi):
        pre = HemitypeCollection(self.presynaptic, [chunk])
        post = HemitypeCollection(self.postsynaptic, roi)
        return pre, post

    def connect_cells(self, pre_set, post_set, src_locs, dest_locs, tag=None):
        cs = self.scaffold.require_connectivity_set(
            pre_set.cell_type, post_set.cell_type, tag
        )
        cs.connect(pre_set, post_set, src_locs, dest_locs)

    @abc.abstractmethod
    def get_region_of_interest(self, chunk):
        pass

    def queue(self, pool):
        """
        Specifies how to queue this connectivity strategy into a job pool. Can
        be overridden, the default implementation asks each partition to chunk
        itself and creates 1 placement job per chunk.
        """
        # Reset jobs that we own
        self._queued_jobs = []
        # Get the queued jobs of all the strategies we depend on.
        deps = set(chain.from_iterable(strat._queued_jobs for strat in self.get_after()))
        pre_types = self.presynaptic.cell_types
        # Iterate over each chunk that is populated by our presynaptic cell types.
        from_chunks = set(
            chain.from_iterable(
                ct.get_placement_set().get_all_chunks() for ct in pre_types
            )
        )
        rois = {chunk: self.get_region_of_interest(chunk) for chunk in from_chunks}
        for chunk, roi in rois.items():
            job = pool.queue_connectivity(self, chunk, roi, deps=deps)
            self._queued_jobs.append(job)
        report(f"Queued {len(self._queued_jobs)} jobs for {self.name}", level=2)

    def get_cell_types(self):
        return set(self.presynaptic.cell_types) | set(self.postsynaptic.cell_types)<|MERGE_RESOLUTION|>--- conflicted
+++ resolved
@@ -1,13 +1,7 @@
 from .. import config
 from ..config import refs, types
-<<<<<<< HEAD
-from .._util import SortableByAfter
+from .._util import SortableByAfter, obj_str_insert
 from ..reporting import report
-=======
-from .._util import SortableByAfter, obj_str_insert
-from ..reporting import report, warn
-from ..exceptions import *
->>>>>>> 45d8e853
 import abc
 from itertools import chain
 
