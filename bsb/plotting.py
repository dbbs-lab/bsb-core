--- conflicted
+++ resolved
@@ -714,19 +714,12 @@
         self.name = name
         self.color = str(color)
         self.cells = 0
-<<<<<<< HEAD
         self._included_ids = np.empty(0)
 
     def extend(self, arr):
         super().extend(arr[:, 1])
         self._included_ids = np.unique(np.concatenate((self._included_ids, arr[:, 0])))
         self.cells = len(self._included_ids)
-=======
-        self.list = []
-
-    def extend(self, arr, num):
-        self.list.extend(arr)
-        self.cells += num
 
 
 class PSTHRow:
@@ -746,7 +739,6 @@
             )
         self.stacks[stack].extend(arr, num)
         self.max = max(self.max, np.max(arr)) if len(arr) > 0 else self.max
->>>>>>> 7af33157
 
 
 @_figure
@@ -754,27 +746,16 @@
     psth = PSTH()
     row_map = {}
     for g in handle.values():
-        l = g.attrs["label"]
-<<<<<<< HEAD
-        if l not in histo:
-            histo[l] = PsthRow(l, g.attrs["color"])
-        adjusted = g[()]
-        adjusted[:, 1] = adjusted[:, 1] - cutoff
-        histo[l].extend(adjusted)
-=======
+        l = g.attrs.get("label", "unlabelled")
         if l not in row_map:
             color = g.attrs.get("color", None)
             row_map[l] = row = PSTHRow(l, color)
             psth.add_row(row)
         else:
             row = row_map[l]
-        adj = g[:, 0] - cutoff
-        # print(adj)
-        # Read how many neurons this spikes dataset represents
-        num_neurons = g.attrs.get("num_neurons", 1)
-        stack = g.attrs.get("stack", l)
-        row.extend(adj, num=num_neurons, stack=stack)
->>>>>>> 7af33157
+        adjusted = g[()]
+        adjusted[:, 1] = adjusted[:, 1] - cutoff
+        histo[l].extend(adjusted)
     subplots_fig = make_subplots(
         cols=1,
         rows=len(psth.rows),
