import numpy as np

from bsb import config
from bsb.config import types
from bsb.simulation.connection import ConnectionModel
from bsb.simulation.parameter import Parameter
from bsb.services import MPI


@config.dynamic(
    attr_name="model_strategy", required=False, default="transceiver", auto_classmap=True
)
class NeuronConnection(ConnectionModel):
    def create_connections(self, simulation, simdata, connections, gids):
        raise NotImplementedError(
            "Cell models should implement the `create_connections` method."
        )


@config.node
class SynapseSpec:
<<<<<<< HEAD
    synapse = config.attr(type=str, required=True)
    weight = config.attr(type=float, default=0.004)
    delay = config.attr(type=float, default=0.0)
=======
    synapse = config.attr(type=str, required=types.shortform())
>>>>>>> 97834398
    parameters = config.list(type=Parameter)

    def __init__(self, synapse_name=None, /, **kwargs):
        if synapse_name is not None:
            self._synapse = synapse_name


@config.node
class TransceiverModel(NeuronConnection, classmap_entry="transceiver"):
    synapses = config.list(
        type=SynapseSpec,
        required=True,
    )
    parameters = config.list(type=Parameter)
    source = config.attr(type=str)

    def create_connections(self, simulation, simdata, cs):
        self.create_transmitters(simdata, cs)
        self.create_receivers(simdata, cs)

    def create_transmitters(self, simdata, cs):
        pre, _ = cs.load_connections().from_(simdata.chunks).as_globals().all()
        pre[:, 0] += simdata.cid_offsets[cs.pre_type]
        locs = np.unique(pre[:, :2], axis=0)
        for loc in locs:
            gid = simdata.transmap[tuple(loc)]
            simdata.cells[gid].insert_transmitter(gid, (loc[1], 0), source=self.source)

    def create_receivers(self, simdata, cs):
        pre, post = cs.load_connections().incoming().to(simdata.chunks).as_globals().all()
        pre[:, 0] += simdata.cid_offsets[cs.pre_type]
        post[:, 0] += simdata.cid_offsets[cs.post_type]
        for pre_loc, post_loc in zip(pre[:, :2], post):
            gid = simdata.transmap[tuple(pre_loc)]
            cell = simdata.cells[post_loc[0]]
            for spec in self.synapses:
<<<<<<< HEAD
                cell.insert_receiver(
                    gid,
                    spec.synapse,
                    post_loc[1:],
                    source=self.source,
                    weight=spec.weight,
                    delay=spec.delay,
                )
=======
                cell.insert_receiver(gid, spec.synapse, post_loc[1:], source=self.source)
>>>>>>> 97834398

    def __lt__(self, other):
        try:
            return self.name < other.name
        except Exception:
            return True<|MERGE_RESOLUTION|>--- conflicted
+++ resolved
@@ -19,13 +19,9 @@
 
 @config.node
 class SynapseSpec:
-<<<<<<< HEAD
-    synapse = config.attr(type=str, required=True)
+    synapse = config.attr(type=str, required=types.shortform())
     weight = config.attr(type=float, default=0.004)
     delay = config.attr(type=float, default=0.0)
-=======
-    synapse = config.attr(type=str, required=types.shortform())
->>>>>>> 97834398
     parameters = config.list(type=Parameter)
 
     def __init__(self, synapse_name=None, /, **kwargs):
@@ -62,7 +58,6 @@
             gid = simdata.transmap[tuple(pre_loc)]
             cell = simdata.cells[post_loc[0]]
             for spec in self.synapses:
-<<<<<<< HEAD
                 cell.insert_receiver(
                     gid,
                     spec.synapse,
@@ -71,9 +66,6 @@
                     weight=spec.weight,
                     delay=spec.delay,
                 )
-=======
-                cell.insert_receiver(gid, spec.synapse, post_loc[1:], source=self.source)
->>>>>>> 97834398
 
     def __lt__(self, other):
         try:
