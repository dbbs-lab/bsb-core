from ..device import NeuronDevice
from bsb.simulation.targetting import LocationTargetting
from bsb import config


@config.node
class VoltageRecorder(NeuronDevice, classmap_entry="vrecorder"):
    locations = config.attr(type=LocationTargetting, default={"strategy": "soma"})

    def implement(self, result, cells, connections):
<<<<<<< HEAD
        for target in self.targetting.get_targets(cells, connections):
            for location in self.locations.get_locations(target):
                self._add_voltage_recorder(result, location)

    def _add_voltage_recorder(self, results, location):
=======

        for target in self.targetting.get_targets(cells, connections):
            for location in self.locations.get_locations(target):
                self._add_voltage_recorder(result, location)

    def _add_voltage_recorder(self, results, location):

        location.section.record()
>>>>>>> 97834398
        results.record(location.section)<|MERGE_RESOLUTION|>--- conflicted
+++ resolved
@@ -8,20 +8,10 @@
     locations = config.attr(type=LocationTargetting, default={"strategy": "soma"})
 
     def implement(self, result, cells, connections):
-<<<<<<< HEAD
         for target in self.targetting.get_targets(cells, connections):
             for location in self.locations.get_locations(target):
                 self._add_voltage_recorder(result, location)
 
     def _add_voltage_recorder(self, results, location):
-=======
-
-        for target in self.targetting.get_targets(cells, connections):
-            for location in self.locations.get_locations(target):
-                self._add_voltage_recorder(result, location)
-
-    def _add_voltage_recorder(self, results, location):
-
         location.section.record()
->>>>>>> 97834398
         results.record(location.section)