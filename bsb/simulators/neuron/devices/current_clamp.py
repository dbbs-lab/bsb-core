from ..device import NeuronDevice
from bsb import config
from bsb.simulation.targetting import LocationTargetting
from ..device import NeuronDevice
import warnings
<<<<<<< HEAD
from neuron import h
=======
>>>>>>> 97834398


@config.node
class CurrentClamp(NeuronDevice, classmap_entry="iclamp"):
    locations = config.attr(type=LocationTargetting, default={"strategy": "soma"})
    amplitude = config.attr(type=float, required=True)
    before = config.attr(type=float, default=None)
    duration = config.attr(type=float, default=None)

    def implement(self, result, cells, connections):
        for target in self.targetting.get_targets(cells, connections):
            clamped = False
<<<<<<< HEAD
            # for section in target.sections:
            #     print(section.psection())
            for location in self.locations.get_locations(target):
                if clamped:
                    warnings.warn(f"Multiple current clamps placed on {target}")
                else:
                    self._add_clamp(result, location)
                    clamped = True
=======
            for location in self.locations.get_locations(target):
                if clamped:
                    warnings.warn(f"Multiple current clamps placed on {target}")
                self._add_clamp(result, location)
                clamped = True
>>>>>>> 97834398

    def _add_clamp(self, results, location):
        sx = location.arc(0.5)
        clamp = location.section.iclamp(
            x=sx, delay=self.before, duration=self.duration, amplitude=self.amplitude
        )
        results.record(clamp._ref_i)<|MERGE_RESOLUTION|>--- conflicted
+++ resolved
@@ -3,10 +3,6 @@
 from bsb.simulation.targetting import LocationTargetting
 from ..device import NeuronDevice
 import warnings
-<<<<<<< HEAD
-from neuron import h
-=======
->>>>>>> 97834398
 
 
 @config.node
@@ -19,22 +15,11 @@
     def implement(self, result, cells, connections):
         for target in self.targetting.get_targets(cells, connections):
             clamped = False
-<<<<<<< HEAD
-            # for section in target.sections:
-            #     print(section.psection())
-            for location in self.locations.get_locations(target):
-                if clamped:
-                    warnings.warn(f"Multiple current clamps placed on {target}")
-                else:
-                    self._add_clamp(result, location)
-                    clamped = True
-=======
             for location in self.locations.get_locations(target):
                 if clamped:
                     warnings.warn(f"Multiple current clamps placed on {target}")
                 self._add_clamp(result, location)
                 clamped = True
->>>>>>> 97834398
 
     def _add_clamp(self, results, location):
         sx = location.arc(0.5)
