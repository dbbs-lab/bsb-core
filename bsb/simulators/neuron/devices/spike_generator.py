from .... import config
from ....config import types
from ..device import NeuronDevice
<<<<<<< HEAD
from ....simulation.results import SimulationRecorder
from bsb.simulation.targetting import LocationTargetting
from ....exceptions import *
from ....reporting import report, warn
import numpy as np
from patch import p
import random


@config.node
class SpikeGenerator(NeuronDevice, classmap_entry="spike_generator"):
    locations = config.attr(type=LocationTargetting, default={"strategy": "soma"})
    synapses = config.attr(type=types.list())
=======
from bsb.simulation.targetting import LocationTargetting


@config.node
class SpikeGenerator(NeuronDevice):
    locations = config.attr(type=LocationTargetting, default={"strategy": "soma"})
    synapses = config.list()
>>>>>>> 97834398
    parameters = config.catch_all(type=types.any_())

    def implement(self, result, cells, connections):
        for target in self.targetting.get_targets(cells, connections):
<<<<<<< HEAD
            for ii, location in enumerate(self.locations.get_locations(target)):
                for synapse in location.section.synapses:
                    print(synapse.synapse_name)
                    if synapse.synapse_name in self.synapses:
                        synapse.stimulate(**self.parameters)
                        pass
=======
            for location in self.locations.get_locations(target):
                for synapse in location.section.synapses:
                    if self.synapses is None or any(
                        syn in str(synapse._pp) for syn in self.synapses
                    ):
                        synapse.stimulate(**self.parameters)
>>>>>>> 97834398
<|MERGE_RESOLUTION|>--- conflicted
+++ resolved
@@ -1,45 +1,20 @@
 from .... import config
 from ....config import types
 from ..device import NeuronDevice
-<<<<<<< HEAD
-from ....simulation.results import SimulationRecorder
 from bsb.simulation.targetting import LocationTargetting
-from ....exceptions import *
-from ....reporting import report, warn
-import numpy as np
-from patch import p
-import random
 
 
 @config.node
 class SpikeGenerator(NeuronDevice, classmap_entry="spike_generator"):
     locations = config.attr(type=LocationTargetting, default={"strategy": "soma"})
-    synapses = config.attr(type=types.list())
-=======
-from bsb.simulation.targetting import LocationTargetting
-
-
-@config.node
-class SpikeGenerator(NeuronDevice):
-    locations = config.attr(type=LocationTargetting, default={"strategy": "soma"})
     synapses = config.list()
->>>>>>> 97834398
     parameters = config.catch_all(type=types.any_())
 
     def implement(self, result, cells, connections):
         for target in self.targetting.get_targets(cells, connections):
-<<<<<<< HEAD
-            for ii, location in enumerate(self.locations.get_locations(target)):
-                for synapse in location.section.synapses:
-                    print(synapse.synapse_name)
-                    if synapse.synapse_name in self.synapses:
-                        synapse.stimulate(**self.parameters)
-                        pass
-=======
             for location in self.locations.get_locations(target):
                 for synapse in location.section.synapses:
                     if self.synapses is None or any(
                         syn in str(synapse._pp) for syn in self.synapses
                     ):
-                        synapse.stimulate(**self.parameters)
->>>>>>> 97834398
+                        synapse.stimulate(**self.parameters)