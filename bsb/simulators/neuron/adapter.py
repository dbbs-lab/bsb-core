from ...simulation import (
    Simulation,
    SimulationRecorder,
<<<<<<< HEAD
    CellModel,
    ConnectionModel,
    DeviceModel,
    NeuronTargetting,
=======
    SimulationDevice,
>>>>>>> 4daedb96
)
from ... import config
from ...config import types
from ...reporting import report, warn
from ...exceptions import *
import random, os, sys
import numpy as np
import traceback
import errr
import time


@config.node
class NeuronCell(CellModel):
    model = config.attr(
        type=types.class_(), required=lambda s: not ("relay" in s and s["relay"])
    )
    record_soma = config.attr(default=False)
    record_spikes = config.attr(default=False)
    entity = config.attr(default=False)

    def boot(self):
        super().boot()
        self.instances = []

    def __getitem__(self, i):
        return self.instances[i]

    def get_parameters(self):
        # Get the default synapse parameters
        params = self.parameters.copy()
        return params


_str_list = types.list(type=str)


@config.node
class NeuronConnection(ConnectionModel):
    synapse = config.attr(
        type=types.or_(types.dict(type=_str_list), _str_list), required=True
    )
    source = config.attr(type=str, default=None)

    def resolve_synapses(self):
        return self.synapses


<<<<<<< HEAD
@config.dynamic(attr_name="device", type=types.in_classmap(), auto_classmap=True)
class NeuronDevice(DeviceModel):
    radius = config.attr(type=float)
    origin = config.attr(type=types.list(type=float, size=3))
    targetting = config.attr(type=NeuronTargetting, required=True)
    io = config.attr(type=types.in_(["input", "output"]), required=True)

    def create_patterns(self):
        raise NotImplementedError(
            "The "
            + self.__class__.__name__
            + " device does not implement any `create_patterns` function."
        )

    def get_pattern(self, target, cell=None, section=None, synapse=None):
        raise NotImplementedError(
            "The "
            + self.__class__.__name__
            + " device does not implement any `get_pattern` function."
        )

    def implement(self, target, location):
        raise NotImplementedError(
            "The "
            + self.__class__.__name__
            + " device does not implement any `implement` function."
        )

=======
class NeuronDevice(TargetsNeurons, TargetsSections, SimulationDevice):
    node_name = "simulations.?.devices"

    device_types = [
        "spike_generator",
        "current_clamp",
        "voltage_clamp",
        "spike_recorder",
        "voltage_recorder",
        "synapse_recorder",
        "ion_recorder",
    ]

    casts = {
        "radius": float,
        "origin": [float],
    }

    defaults = {}

    required = ["targetting", "device", "io"]

    def validate(self):
        if self.device not in self.__class__.device_types:
            raise ConfigurationError(
                "Unknown device '{}' for {}".format(self.device, self.get_config_node())
            )
        if self.targetting == "cell_type" and not hasattr(self, "cell_types"):
            raise ConfigurationError(
                "Device '{}' targets cells using the 'cell_type' mechanism, but does not specify the required 'cell_types' attribute.".format(
                    self.name
                )
            )

>>>>>>> 4daedb96
    def get_locations(self, target):
        locations = []
        if target in self.adapter.relay_scheme:
            for cell_id, section_id, connection in self.adapter.relay_scheme[target]:
                if cell_id not in self.adapter.node_cells:
                    continue
                cell = self.adapter.cells[cell_id]
                section = cell.sections[section_id]
                locations.append(TargetLocation(cell, section, connection))
        elif target in self.adapter.node_cells:
            try:
                cell = self.adapter.cells[target]
            except KeyError:
                raise DeviceConnectionError(
                    "Missing cell {} on node {} while trying to implement device '{}'. This can occur if the cell was placed in the network but not represented with a model in the simulation config.".format(
                        target, self.adapter.get_rank(), self.name
                    )
                )
            sections = self.target_section(cell)
            locations.extend(TargetLocation(cell, section) for section in sections)
        return locations


class NeuronEntity:
    @classmethod
    def instantiate(cls, **kwargs):
        instance = cls()
        instance.entity = True
        for k, v in kwargs.items():
            instance.__dict__[k] = v
        return instance

    def set_reference_id(self, id):
        self.ref_id = id

    def record_soma(self):
        raise NotImplementedError("Entities do not have a soma to record.")


@config.node
class NeuronSimulation(Simulation):
    """
    Interface between the scaffold model and the NEURON simulator.
    """

    simulator_name = "neuron"
    cell_models = config.dict(type=NeuronCell, required=True)
    connection_models = config.dict(type=NeuronConnection, required=True)
    devices = config.dict(type=NeuronDevice, required=True)
    resolution = config.attr(type=float, default=1.0)
    initial = config.attr(type=float, default=-65.0)
    temperature = config.attr(type=float, required=True)

    def __init__(self):
        self.cells = {}
        self._next_gid = 0
        self.transmitter_map = {}

    def validate(self):
        pass

    def validate_prepare(self):
        for connection_model in self.connection_models.values():
            # Get the connectivity set associated with this connection model
<<<<<<< HEAD
            connectivity_set = self.scaffold.get_connectivity_set(connection_model.name)
            from_type = connectivity_set.connection_types[0].presynaptic.type
            to_type = connectivity_set.connection_types[0].postsynaptic.type
=======
            connectivity_set = ConnectivitySet(output_handler, connection_model.name)
            if connectivity_set.is_orphan():
                warn(
                    f"No connection types contributed any `{connection_model.name}` connections."
                )
                continue
            from_type = connectivity_set.connection_types[0].from_cell_types[0]
            to_type = connectivity_set.connection_types[0].to_cell_types[0]
>>>>>>> 4daedb96
            from_cell_model = self.cell_models[from_type.name]
            to_cell_model = self.cell_models[to_type.name]
            if (
                from_type.entity
                or from_cell_model.relay
                or to_type.entity
                or to_cell_model.relay
            ):
                continue
            if not connectivity_set.compartment_set.exists():
                raise IntersectionDataNotFoundError(
                    "No intersection data found for '{}'".format(connection_model.name)
                )

    def get_rank(self):
        return self.h.parallel.id()

    def get_size(self):
        return self.h.parallel.nhost()

    def broadcast(self, data, root=0):
        from patch import p

        return p.parallel.broadcast(data, root=root)

    def prepare(self):
        from patch import p as simulator
        from time import time

        report("Preparing simulation", level=3)

        self.validate_prepare()
        self.h = simulator

        simulator.dt = self.resolution
        simulator.celsius = self.temperature
        simulator.tstop = self.duration

        t = t0 = time()
        self.load_balance()
        report(
            "Load balancing on node",
            self.get_rank(),
            "took",
            round(time() - t, 2),
            "seconds",
            all_nodes=True,
        )
        t = time()
        self.init_result()
        self.create_neurons()
        t = time() - t
        simulator.parallel.barrier()
        report(
            "Cell creation on node",
            self.get_rank(),
            "took",
            round(t, 2),
            "seconds",
            all_nodes=True,
        )
        t = time()
        self.create_transmitters()
        self.create_source_vars()
        report(
            "Transmitter creation on node",
            self.get_rank(),
            "took",
            round(time() - t, 2),
            "seconds",
            all_nodes=True,
        )
        self.index_relays()
        simulator.parallel.barrier()
        t = time()
        self.create_receivers()
        t = time() - t
        report(
            "Receiver creation on node",
            self.get_rank(),
            "took",
            round(t, 2),
            "seconds",
            all_nodes=True,
        )
        simulator.parallel.barrier()
        t = time()
        self.prepare_devices()
        t = time() - t
        report(
            "Device preparation on node",
            self.get_rank(),
            "took",
            round(t, 2),
            "seconds",
            all_nodes=True,
        )
        simulator.parallel.barrier()
        t = time()
        self.create_devices()
        t = time() - t
        report(
            "Device creation on node",
            self.get_rank(),
            "took",
            round(t, 2),
            "seconds",
            all_nodes=True,
        )
        report("Simulator preparation took", round(time() - t0, 2), "seconds")
        return simulator

    def init_result(self):
        self.result = SimulationResult()
        if self.get_rank() == 0:
            # Record the time
            self.h.time
            self.result.create_recorder(
                lambda: tuple(["time"]),
                lambda: np.array(self.h.time),
                lambda: {"resolution": self.resolution, "duration": self.duration},
            )

    def load_balance(self):
        rank = self.get_rank()
        size = self.get_size()
        self.cell_total = self.scaffold.get_cell_total()
        # Do a lazy round robin for now.
        self.node_cells = set(range(rank, self.cell_total, size))

    def simulate(self, simulator):
        from plotly import graph_objects as go
        from plotly.subplots import make_subplots

        pc = simulator.parallel
        self.pc = pc
        pc.barrier()
        report("Simulating...", level=2)
        pc.set_maxstep(10)
        simulator.finitialize(self.initial)
        progression = 0
        self.start_progress(self.duration)
        for oi, i in self.step_progress(self.duration, 1):
            t = time.time()
            pc.psolve(i)
            pc.barrier()
            self.progress(i)
            if os.path.exists("interrupt_neuron"):
                report("Iterrupt requested. Stopping simulation.", level=1)
                break
        report("Finished simulation.", level=2)

    def collect_output(self, simulator):
        import h5py, time

        timestamp = str(time.time()).split(".")[0] + str(random.random()).split(".")[1]
        timestamp = self.pc.broadcast(timestamp)
        result_path = "results_" + self.name + "_" + timestamp + ".hdf5"
        for node in range(self.get_size()):
            self.pc.barrier()
            if node == self.get_rank():
                report("Node", self.get_rank(), "is writing", level=2, all_nodes=True)
                with h5py.File(result_path, "a") as f:
                    f.attrs["configuration_string"] = self.scaffold.configuration._raw
                    for path, data, meta in self.result.safe_collect():
                        try:
                            path = "/".join(path)
                            if path in f:
                                data = np.concatenate((f[path][()], data))
                                del f[path]
                            d = f.create_dataset(path, data=data)
                            for k, v in meta.items():
                                d.attrs[k] = v
                        except Exception as e:
                            if not isinstance(data, np.ndarray):
                                warn(
                                    "Recorder {} numpy.ndarray expected, got {}".format(
                                        path, type(data)
                                    )
                                )
                            else:
                                warn(
                                    "Recorder {} processing errored out: {}\n\n{}".format(
                                        path,
                                        "{} {}".format(data.dtype, data.shape),
                                        traceback.format_exc(),
                                    )
                                )
            self.pc.barrier()
        return result_path

    def create_transmitters(self):
        # Concatenates all the `from` locations of all intersections together and creates
        # a network wide map of "signal origins" to NEURON parallel spike GIDs.

        # Fetch all of the connectivity sets that can be transmitters (excludes relays)
        sets = self._collect_transmitter_sets(self.connection_models.values())
        # Get the total size of all intersections
        total = sum(len(s) for s in sets)
        # Allocate an array for them
        alloc = np.empty((total, 2), dtype=int)
        ptr = 0
        for connectivity_set in sets:
            # Get the connectivity set's intersection and slice them into the array.
            inter = connectivity_set.intersections
            if not len(inter):
                continue
            alloc[ptr : (ptr + len(inter))] = [
                (i.from_id, i.from_compartment.section_id) for i in inter
            ]
            # Move up the pointer for the next slice.
            ptr += len(inter)
        unique_transmitters = np.unique(alloc, axis=0)
        self.transmitter_map = dict(zip(map(tuple, unique_transmitters), range(total)))
        tcount = 0
        try:
            for (cell_id, section_id), gid in self.transmitter_map.items():
                if cell_id in self.node_cells:
                    cell = self.cells[cell_id]
                    cell.create_transmitter(cell.sections[section_id], gid)
                    tcount += 1
        except Exception as e:
            errr.wrap(TransmitterError, e, prepend=f"[{cell_id}] ")

        report(
            f"Node {self.get_rank()} created {tcount} transmitters",
            level=3,
            all_nodes=True,
        )

    def create_source_vars(self):
        for connection_model in self.connection_models.values():
            if not connection_model.source:
                continue
            source = connection_model.source
            set = self._model_to_set(connection_model)
            for inter in set.intersections:
                cell_id = inter.from_id
                if cell_id not in self.node_cells:
                    continue
                cell = self.cells[cell_id]
                section_id = inter.from_compartment.section_id
                section = cell.sections[section_id]
                gid = self.transmitter_map[(cell_id, section_id)]
                cell.create_transmitter(cell.sections[section_id], gid, source)

    def _collect_transmitter_sets(self, models):
        sets = self._models_to_sets(models)
        return [s for s in sets if self._is_transmitter_set(s)]

    def _models_to_sets(self, models):
        return [self._model_to_set(model) for model in models]

    def _model_to_set(self, model):
        return self.scaffold.get_connectivity_set(model.name)

    def _is_transmitter_set(self, set):
        if set.is_orphan():
            return False
        name = set.connection_types[0].from_cell_types[0].name
        from_cell_model = self.cell_models[name]
        return not from_cell_model.relay

    def create_receivers(self):
        for connection_model in self.connection_models.values():
            # Get the connectivity set associated with this connection model
<<<<<<< HEAD
            connectivity_set = self.scaffold.get_connectivity_set(connection_model.name)
            from_cell_type = connectivity_set.connection_types[0].presynaptic.type
=======
            connectivity_set = ConnectivitySet(output_handler, connection_model.name)
            if connectivity_set.is_orphan():
                continue
            from_cell_type = connectivity_set.connection_types[0].from_cell_types[0]
>>>>>>> 4daedb96
            if self.cell_models[from_cell_type.name].relay:
                continue
            from_cell_model = self.cell_models[from_cell_type.name]
            to_cell_type = connectivity_set.connection_types[0].postsynaptic.type
            to_cell_model = self.cell_models[to_cell_type.name]
            if self.cell_models[to_cell_type.name].relay:
                raise NotImplementedError("Sorry, no relays yet, only for devices")
                # Fetch cell and section from `self.relay_scheme`
                # .get_locations() should offer some insights
            else:
                synapse_types = connection_model.resolve_synapses()
                for intersection in connectivity_set.intersections:
                    if intersection.to_id in self.node_cells:
                        cell = self.cells[int(intersection.to_id)]
                        section_id = int(intersection.to_compartment.section_id)
                        section = cell.sections[section_id]
                        gid = self.transmitter_map[
                            (
                                intersection.from_id,
                                intersection.from_compartment.section_id,
                            )
                        ]
                        for synapse_type in synapse_types:
                            try:
                                cell.create_receiver(section, gid, synapse_type)
                            except Exception as e:
                                raise ScaffoldError(
                                    "[" + connection_model.name + "] " + str(e)
                                ) from None

    def create_neurons(self):
        for cell_model in self.cell_models.values():
            cell_positions = None
            if self.scaffold.configuration.get_cell_type(cell_model.name).entity:
                cell_data = self.scaffold.get_entities_by_type(cell_model.name)
                cell_data = np.column_stack((cell_data, np.zeros((len(cell_data), 4))))
            else:
                cell_data = self.scaffold.get_cells_by_type(cell_model.name)
            report("Placing " + str(len(cell_data)) + " " + cell_model.name)
            for cell in cell_data:
                cell_id = int(cell[0])
                if not cell_id in self.node_cells:
                    continue
                kwargs = cell_model.get_parameters()
                kwargs["position"] = cell[2:5]
                if cell_model.entity or cell_model.relay:
                    kwargs["relay"] = cell_model.relay
                    instance = NeuronEntity.instantiate(**kwargs)
                else:
                    instance = cell_model.model_class(**kwargs)
                instance.set_reference_id(cell_id)
                instance.cell_model = cell_model
                if cell_model.record_soma:
                    self.register_cell_recorder(instance, instance.record_soma())
                if cell_model.record_spikes:
                    spike_nc = self.h.NetCon(instance.soma[0], None)
                    spike_nc.threshold = -20
                    spike_recorder = spike_nc.record()
                    self.register_spike_recorder(instance, spike_recorder)
                cell_model.instances.append(instance)
                self.cells[cell_id] = instance
        report(
            f"Node {self.get_rank()} created {len(self.cells)} cells",
            level=2,
            all_nodes=True,
        )

    def prepare_devices(self):
        device_module = __import__("devices", globals(), level=1)
        for device in self.devices.values():
            # CamelCase the snake_case to obtain the class name
            device_class = "".join(x.title() for x in device.device.split("_"))
            device._bootstrap(device_module.__dict__[device_class])

    def create_devices(self):
        for device in self.devices.values():
            if self.get_rank() == 0:
                # Have root 0 prepare the possibly random targets.
                targets = device.get_targets()
            else:
                targets = None
            # Broadcast to make sure all the nodes have the same targets for each device.
            targets = self.broadcast(targets, root=0)
            for target in targets:
                for location in device.get_locations(target):
                    device.implement(target, location)

    def index_relays(self):
        report("Indexing relays.")
        terminal_relays = {}
        intermediate_relays = {}
        cell_types = self.scaffold.get_cell_types()
        type_lookup = {
            ct.name: range(min(ids), max(ids) + 1)
            for ct, ids in zip(
                cell_types, (ct.get_placement_set().identifiers for ct in cell_types)
            )
        }

        def lookup(i):
            for n, t in type_lookup.items():
                if i in t:
                    return n
            else:
                return None

        for connection_model in self.connection_models.values():
            name = connection_model.name
<<<<<<< HEAD
            connectivity_set = self.scaffold.get_connectivity_set(connection_model.name)
            from_cell_type = connectivity_set.connection_types[0].presynaptic.type
=======
            # Get the connectivity set associated with this connection model
            connectivity_set = ConnectivitySet(output_handler, connection_model.name)
            if connectivity_set.is_orphan():
                continue
            from_cell_type = connectivity_set.connection_types[0].from_cell_types[0]
>>>>>>> 4daedb96
            from_cell_model = self.cell_models[from_cell_type.name]
            to_cell_type = connectivity_set.connection_types[0].postsynaptic.type
            to_cell_model = self.cell_models[to_cell_type.name]
            if not from_cell_model.relay:
                continue
            if to_cell_model.relay:
                report(
                    "Adding",
                    len(connectivity_set),
                    connection_model.name,
                    "connections as intermediate.",
                    level=3,
                )
                bin = intermediate_relays
                connections = connectivity_set.connections
                target = lambda c: c.to_id
            else:
                report(
                    "Adding",
                    len(connectivity_set),
                    connection_model.name,
                    "connections as terminal.",
                    level=3,
                )
                bin = terminal_relays
                connections = connectivity_set.intersections
                target = lambda c: (
                    c.to_id,
                    c.to_compartment.section_id,
                    connection_model,
                )
            for id in self.scaffold.get_placement_set(from_cell_type.name).identifiers:
                if id not in bin:
                    bin[id] = []
            for connection in connections:
                fid = connection.from_id
                bin[fid].append(target(connection))

        report("Relays indexed, resolving intermediates.")

        interm_transfer = {k: [] for k in intermediate_relays.keys()}
        while len(intermediate_relays) > 0:
            intermediates_to_remove = []
            for intermediate, targets in intermediate_relays.items():
                for target in targets:
                    if target in intermediate_relays:
                        # This target of this intermediary is also an
                        # intermediary and cannot be resolved to a terminal at
                        # this point, so we wait until a next iteration where
                        # the intermediary target might have been resolved.
                        continue
                    elif target in terminal_relays:
                        # The target is a terminal relay and can be removed from
                        # our intermediary target list and its terminal targets
                        # added to our terminal target list.
                        arr = interm_transfer[intermediate]
                        assert all(
                            isinstance(t, tuple) for t in terminal_relays[target]
                        ), f"Terminal relay {lookup(target)} {target} contains non-terminal targets: {terminal_relays[target]}"
                        arr.extend(terminal_relays[target])
                        targets.remove(target)
                    else:
                        raise RelayError(
                            f"Non-relay {lookup(target)} {target} found in intermediate relay map."
                        )
                # If we have no more intermediary targets, we can be removed from
                # the intermediary relay list and be moved to the terminals.
                if not targets:
                    intermediates_to_remove.append(intermediate)
                    terminal_relays[intermediate] = interm_transfer.pop(intermediate)
            for intermediate in intermediates_to_remove:
                report(
                    "Intermediate resolved to",
                    len(terminal_relays[intermediate]),
                    "targets",
                    level=4,
                )
                intermediate_relays.pop(intermediate, None)

        report("Relays resolved.")

        # Filter out all relays to targets not on this node.
        self.relay_scheme = {}
        for relay, targets in terminal_relays.items():
            assert all(
                isinstance(t, tuple) for t in terminal_relays[target]
            ), f"Terminal relay {lookup(target)} {target} contains non-terminal targets: {terminal_relays[target]}"
            node_targets = [x for x in targets if int(x[0]) in self.node_cells]
            self.relay_scheme[relay] = node_targets
        report(
            "Node",
            self.get_rank(),
            "needs to relay",
            len(self.relay_scheme),
            "relays.",
            level=4,
        )

    def register_recorder(
        self, group, cell, recorder, time_recorder=None, section=None, x=None, meta=None
    ):
        # Store the recorder so its output can be collected after the simulation.
        self.result.add(
            LocationRecorder(group, cell, recorder, time_recorder, section, x, meta)
        )

    def register_cell_recorder(self, cell, recorder):
        self.result.add(LocationRecorder("soma_voltages", cell, recorder))

    def register_spike_recorder(self, cell, recorder):
        self.result.add(SpikeRecorder("soma_spikes", cell, recorder))


class NeuronAdapter:
    Simulation = NeuronSimulation


class LocationRecorder(SimulationRecorder):
    def __init__(
        self, group, cell, recorder, time_recorder=None, section=None, x=None, meta=None
    ):
        # Collect metadata
        meta = meta or {}
        meta["cell_id"] = cell.ref_id
        meta["label"] = cell.cell_model.name
        if hasattr(cell.cell_model.cell_type, "plotting"):
            # Pass plotting info along
            meta["color"] = cell.cell_model.cell_type.plotting.color
            meta["display_label"] = cell.cell_model.cell_type.plotting.label
        self.group = group
        self.meta = meta
        self.recorder = recorder
        self.time_recorder = time_recorder
        self.section = section
        self.x = x
        # Compose the tag: `cell.section_name(x)`
        self.id = cell.ref_id
        self.tag = str(cell.ref_id)
        if section is not None:
            meta["section"] = cell.sections.index(section)
            self.tag += "." + section.name().split(".")[-1]
            if x is not None:
                self.tag += "(" + str(x) + ")"

    def get_path(self):
        return ("recorders", self.group, self.tag)

    def get_data(self):
        if self.time_recorder:
            return np.column_stack((list(self.recorder), list(self.time_recorder)))
        else:
            return np.array(list(self.recorder))

    def get_meta(self):
        return self.meta


class TargetLocation:
    def __init__(self, cell, section, connection=None):
        self.cell = cell
        self.section = section
        self.connection = connection

    def get_synapses(self):
        return self.connection and self.connection.synapses


class SpikeRecorder(LocationRecorder):
    def get_data(self):
        recording = np.array(list(self.recorder))
        return np.column_stack((np.ones(recording.shape) * self.id, recording))<|MERGE_RESOLUTION|>--- conflicted
+++ resolved
@@ -1,14 +1,7 @@
 from ...simulation import (
     Simulation,
     SimulationRecorder,
-<<<<<<< HEAD
-    CellModel,
-    ConnectionModel,
-    DeviceModel,
-    NeuronTargetting,
-=======
     SimulationDevice,
->>>>>>> 4daedb96
 )
 from ... import config
 from ...config import types
@@ -57,9 +50,8 @@
         return self.synapses
 
 
-<<<<<<< HEAD
 @config.dynamic(attr_name="device", type=types.in_classmap(), auto_classmap=True)
-class NeuronDevice(DeviceModel):
+class NeuronDevice(TargetsNeurons, TargetsSections, SimulationDevice):
     radius = config.attr(type=float)
     origin = config.attr(type=types.list(type=float, size=3))
     targetting = config.attr(type=NeuronTargetting, required=True)
@@ -86,42 +78,6 @@
             + " device does not implement any `implement` function."
         )
 
-=======
-class NeuronDevice(TargetsNeurons, TargetsSections, SimulationDevice):
-    node_name = "simulations.?.devices"
-
-    device_types = [
-        "spike_generator",
-        "current_clamp",
-        "voltage_clamp",
-        "spike_recorder",
-        "voltage_recorder",
-        "synapse_recorder",
-        "ion_recorder",
-    ]
-
-    casts = {
-        "radius": float,
-        "origin": [float],
-    }
-
-    defaults = {}
-
-    required = ["targetting", "device", "io"]
-
-    def validate(self):
-        if self.device not in self.__class__.device_types:
-            raise ConfigurationError(
-                "Unknown device '{}' for {}".format(self.device, self.get_config_node())
-            )
-        if self.targetting == "cell_type" and not hasattr(self, "cell_types"):
-            raise ConfigurationError(
-                "Device '{}' targets cells using the 'cell_type' mechanism, but does not specify the required 'cell_types' attribute.".format(
-                    self.name
-                )
-            )
-
->>>>>>> 4daedb96
     def get_locations(self, target):
         locations = []
         if target in self.adapter.relay_scheme:
@@ -186,20 +142,9 @@
     def validate_prepare(self):
         for connection_model in self.connection_models.values():
             # Get the connectivity set associated with this connection model
-<<<<<<< HEAD
             connectivity_set = self.scaffold.get_connectivity_set(connection_model.name)
             from_type = connectivity_set.connection_types[0].presynaptic.type
             to_type = connectivity_set.connection_types[0].postsynaptic.type
-=======
-            connectivity_set = ConnectivitySet(output_handler, connection_model.name)
-            if connectivity_set.is_orphan():
-                warn(
-                    f"No connection types contributed any `{connection_model.name}` connections."
-                )
-                continue
-            from_type = connectivity_set.connection_types[0].from_cell_types[0]
-            to_type = connectivity_set.connection_types[0].to_cell_types[0]
->>>>>>> 4daedb96
             from_cell_model = self.cell_models[from_type.name]
             to_cell_model = self.cell_models[to_type.name]
             if (
@@ -466,15 +411,8 @@
     def create_receivers(self):
         for connection_model in self.connection_models.values():
             # Get the connectivity set associated with this connection model
-<<<<<<< HEAD
             connectivity_set = self.scaffold.get_connectivity_set(connection_model.name)
             from_cell_type = connectivity_set.connection_types[0].presynaptic.type
-=======
-            connectivity_set = ConnectivitySet(output_handler, connection_model.name)
-            if connectivity_set.is_orphan():
-                continue
-            from_cell_type = connectivity_set.connection_types[0].from_cell_types[0]
->>>>>>> 4daedb96
             if self.cell_models[from_cell_type.name].relay:
                 continue
             from_cell_model = self.cell_models[from_cell_type.name]
@@ -583,16 +521,8 @@
 
         for connection_model in self.connection_models.values():
             name = connection_model.name
-<<<<<<< HEAD
             connectivity_set = self.scaffold.get_connectivity_set(connection_model.name)
             from_cell_type = connectivity_set.connection_types[0].presynaptic.type
-=======
-            # Get the connectivity set associated with this connection model
-            connectivity_set = ConnectivitySet(output_handler, connection_model.name)
-            if connectivity_set.is_orphan():
-                continue
-            from_cell_type = connectivity_set.connection_types[0].from_cell_types[0]
->>>>>>> 4daedb96
             from_cell_model = self.cell_models[from_cell_type.name]
             to_cell_type = connectivity_set.connection_types[0].postsynaptic.type
             to_cell_model = self.cell_models[to_cell_type.name]
