--- conflicted
+++ resolved
@@ -137,15 +137,9 @@
             ps = cell_model.get_placement_set()
             simdata.cid_offsets[cell_model.cell_type] = offset
             with ps.chunk_context(simdata.chunks):
-<<<<<<< HEAD
                 if (len(ps)) != 0:
                     self._create_population(simdata, cell_model, ps, offset)
                     offset += len(ps)
-=======
-                # print("processing chunk", ps._chunks, "on", MPI.get_rank())
-                self._create_population(simdata, cell_model, ps, offset)
-            offset += len(ps)
->>>>>>> 97834398
 
     def create_connections(self, simulation):
         simdata = self.simdata[simulation]
@@ -198,28 +192,10 @@
 
         with fill_parameter_data(cell_model.parameters, data):
             instances = cell_model.create_instances(len(ps), *data)
-<<<<<<< HEAD
             simdata.populations[cell_model] = instances
-=======
-            # print("IDs", ps.load_ids(), "loaded on", MPI.get_rank())
->>>>>>> 97834398
             for id, instance in zip(ps.load_ids(), instances):
                 # print(MPI.get_rank(), id)
                 cid = offset + id
                 instance.id = cid
                 instance.cell_model = cell_model
-<<<<<<< HEAD
-                simdata.cells[cid] = instance
-=======
-                simdata.cells[cid] = instance
-
-
-class Matrix:
-    def __getitem__(self, matrix):
-        return np.array(matrix)
-
-
-_ = Matrix()
-
-a = _[1, 2, 3]
->>>>>>> 97834398
+                simdata.cells[cid] = instance