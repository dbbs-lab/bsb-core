--- conflicted
+++ resolved
@@ -62,12 +62,8 @@
 
     def __init__(self):
         super().__init__()
-<<<<<<< HEAD
-        self.engine = None
-=======
         self.network = None
         self.result = None
->>>>>>> 75737f24
         self.simdata = dict()
         self.next_gid = 0
 
@@ -196,28 +192,9 @@
 
         with fill_parameter_data(cell_model.parameters, data):
             instances = cell_model.create_instances(len(ps), *data)
-<<<<<<< HEAD
             simdata.populations[cell_model] = instances
             for id, instance in zip(ps.load_ids(), instances):
                 cid = offset + id
                 instance.id = cid
-                instance.model = cell_model
-                simdata.cells[cid] = instance
-=======
-
-            for id, instance in zip(ps.load_ids(), instances):
-                cid = offset + id
-                instance.id = cid
                 instance.cell_model = cell_model
-                simdata.cells[cid] = instance
-
-
-class Matrix:
-    def __getitem__(self, matrix):
-        return np.array(matrix)
-
-
-_ = Matrix()
-
-a = _[1, 2, 3]
->>>>>>> 75737f24
+                simdata.cells[cid] = instance