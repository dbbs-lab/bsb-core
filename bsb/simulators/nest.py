from ..simulation import (
    SimulatorAdapter,
    SimulationComponent,
    SimulationCell,
    TargetsNeurons,
)
from ..models import ConnectivitySet
from ..helpers import ListEvalConfiguration
from ..reporting import report, warn
from ..exceptions import *
import os, json, weakref, numpy as np
from itertools import chain
from sklearn.neighbors import KDTree
from ..simulation import SimulationRecorder, SimulationResult
import warnings
import time


try:
    import mpi4py
    import mpi4py.MPI

    _MPI_processes = mpi4py.MPI.COMM_WORLD.Get_size()
except ImportError:
    _MPI_processes = 1

LOCK_ATTRIBUTE = "dbbs_scaffold_lock"


class MapsScaffoldIdentifiers:
    def reset_identifiers(self):
        self.nest_identifiers = []
        self.scaffold_identifiers = []
        self.scaffold_to_nest_map = {}

    def _build_identifier_map(self):
        self.scaffold_to_nest_map = dict(
            zip(self.scaffold_identifiers, self.nest_identifiers)
        )

    def get_nest_ids(self, ids):
        return [self.scaffold_to_nest_map[id] for id in ids]


class NestCell(SimulationCell, MapsScaffoldIdentifiers):

    node_name = "simulations.?.cell_models"

    def boot(self):
        super().boot()
        self.receptor_specifications = {}
        self.reset()
        if self.relay:
            # If a cell type is marked as a relay then the cell model should be a
            # parameterless "parrot_neuron" model if no specifics are provided.
            #
            # Set the default relay model to "parrot_neuron"
            if not hasattr(self, "neuron_model"):
                self.neuron_model = "parrot_neuron"
            # Set the default parameter dict to empty
            if not hasattr(self, "parameters"):
                self.parameters = {}
            # Set the default relay model parameter dict to empty
            if not hasattr(self, self.neuron_model):
                self.__dict__[self.neuron_model] = {}

        # The cell model contains a 'parameters' attribute and many sets of
        # neuron model specific sets of parameters. Each set of neuron model
        # specific parameters can define receptor specifications.
        # Extract those if present to the designated receptor_specifications dict.
        for neuron_model in self.__dict__:
            model_parameters = self.__dict__[neuron_model]
            # Iterate over the model specific parameter dicts with receptor
            # specifications, excluding the default parameter dict.
            if (
                neuron_model != "parameters"
                and isinstance(model_parameters, dict)
                and "receptors" in model_parameters
            ):
                # Transfer the receptor specifications
                self.receptor_specifications[neuron_model] = model_parameters["receptors"]
                del model_parameters["receptors"]

    def validate(self):
        if not self.relay and not hasattr(self, "parameters"):
            raise AttributeMissingError(
                "Required attribute 'parameters' missing from '{}'".format(
                    self.get_config_node()
                )
            )

    def reset(self):
        self.reset_identifiers()

    def get_parameters(self):
        # Get the default synapse parameters
        params = self.parameters.copy()
        # Raise an exception if the requested model is not configured.
        if not hasattr(self, self.neuron_model):
            raise ConfigurationError(
                "Missing parameters for '{}' model in '{}'".format(
                    self.neuron_model, self.name
                )
            )
        # Merge in the model specific parameters
        params.update(self.__dict__[self.neuron_model])
        return params

    def get_receptor_specifications(self):
        if self.neuron_model in self.receptor_specifications:
            return self.receptor_specifications[self.neuron_model]
        else:
            return {}


class NestConnection(SimulationComponent):
    node_name = "simulations.?.connection_models"

    casts = {"synapse": dict, "connection": dict}

    required = ["synapse", "connection"]

    defaults = {
        "plastic": False,
        "hetero": None,
        "teaching": None,
        "is_teaching": False,
    }

    def validate(self):
        if "weight" not in self.connection:
            raise ConfigurationError(
                "Missing 'weight' in the connection parameters of "
                + self.node_name
                + "."
                + self.name
            )
        if self.plastic:
            # Set plasticity synapse dict defaults
            synapse_defaults = {
                "A_minus": 0.0,
                "A_plus": 0.0,
                "Wmin": 0.0,
                "Wmax": 4000.0,
            }
            for key, value in synapse_defaults.items():
                if key not in self.synapse:
                    self.synapse[key] = value

    def get_synapse_parameters(self, synapse_model_name):
        # Get the default synapse parameters
        return self.synapse[synapse_model_name]

    def get_connection_parameters(self):
        # Get the default synapse parameters
        params = self.connection.copy()
        # Add the receptor specifications, if required.
        if self.should_specify_receptor_type():
            # If specific receptors are specified, the weight should always be positive.
            # We try to sanitize user data as best we can. If the given weight is a distr
            # (given as a dict) we try to sanitize the `mu` value, if present.
            if type(params["weight"]) is dict:
                if "mu" in params["weight"].keys():
                    params["weight"]["mu"] = np.abs(params["weight"]["mu"])
            else:
                params["weight"] = np.abs(params["weight"])
            if "Wmax" in params:
                params["Wmax"] = np.abs(params["Wmax"])
            if "Wmin" in params:
                params["Wmin"] = np.abs(params["Wmin"])
            params["receptor_type"] = self.get_receptor_type()
        params["model"] = self.adapter.suffixed(self.name)
        return params

    def _get_cell_types(self, key="from"):
        meta = self.scaffold.output_formatter.get_connectivity_set_meta(self.name)
        if key + "_cell_types" in meta:
            cell_types = set()
            for name in meta[key + "_cell_types"]:
                cell_types.add(self.scaffold.get_cell_type(name))
            return list(cell_types)
        connection_types = (
            self.scaffold.output_formatter.get_connectivity_set_connection_types(
                self.name
            )
        )
        cell_types = set()
        for connection_type in connection_types:
            cell_types |= set(connection_type.__dict__[key + "_cell_types"])
        return list(cell_types)

    def get_cell_types(self):
        return self._get_cell_types(key="from"), self._get_cell_types(key="to")

    def should_specify_receptor_type(self):
        _, to_cell_types = self.get_cell_types()
        if len(to_cell_types) > 1:
            raise NotImplementedError(
                "Specifying receptor types of connections consisiting of more than 1 cell type is currently undefined behaviour."
            )
        to_cell_type = to_cell_types[0]
        to_cell_model = self.adapter.cell_models[to_cell_type.name]
        return to_cell_model.neuron_model in to_cell_model.receptor_specifications

    def get_receptor_type(self):
        from_cell_types, to_cell_types = self.get_cell_types()
        if len(to_cell_types) > 1:
            raise NotImplementedError(
                "Specifying receptor types of connections consisiting of more than 1 target cell type is currently undefined behaviour."
            )
        if len(from_cell_types) > 1:
            raise NotImplementedError(
                "Specifying receptor types of connections consisting of more than 1 origin cell type is currently undefined behaviour."
            )
        to_cell_type = to_cell_types[0]
        from_cell_type = from_cell_types[0]
        to_cell_model = self.adapter.cell_models[to_cell_type.name]
        if from_cell_type.name in self.adapter.cell_models.keys():
            from_cell_model = self.adapter.cell_models[from_cell_type.name]
        else:  # For neurons receiving from entities
            from_cell_model = self.adapter.entities[from_cell_type.name]
        receptors = to_cell_model.get_receptor_specifications()
        if from_cell_model.name not in receptors:
            raise ReceptorSpecificationError(
                "Missing receptor specification for cell model '{}' in '{}' while attempting to connect a '{}' to it during '{}'".format(
                    to_cell_model.name, self.node_name, from_cell_model.name, self.name
                )
            )
        return receptors[from_cell_model.name]


class NestDevice(TargetsNeurons, SimulationComponent):
    node_name = "simulations.?.devices"

    casts = {
        "radius": float,
        "origin": [float],
        "parameters": dict,
        "stimulus": ListEvalConfiguration.cast,
    }

    defaults = {"connection": {"rule": "all_to_all"}, "synapse": None}

    required = ["targetting", "device", "io", "parameters"]

    def validate(self):
        # Fill in the _get_nest_targets method, so that get_target functions
        # according to `targetting`.
        if self.targetting not in self.__class__.neuron_targetting_types:
            raise ConfigurationError(
                "Unknown NEST targetting type '{}' in {}".format(
                    self.targetting, self.node_name
                )
            )
        if not self.io == "input" and not self.io == "output":
            raise ConfigurationError(
                "Attribute io needs to be either 'input' or 'output' in {}".format(
                    self.node_name
                )
            )
        if hasattr(self, "stimulus"):
            stimulus_name = (
                "stimulus"
                if not hasattr(self.stimulus, "parameter_name")
                else self.stimulus.parameter_name
            )
            self.parameters[stimulus_name] = self.stimulus.eval()

    def boot(self):
        super().boot()
        self.protocol = get_device_protocol(self)

    def get_nest_targets(self):
        """
        Return the targets of the stimulation to pass into the nest.Connect call.
        """
<<<<<<< HEAD
        return self.adapter.get_nest_ids(np.array(self._get_nest_targets(), dtype=int))
=======
        targets = np.array(self.get_targets(), dtype=int)
        return self.adapter.get_nest_ids(targets)
>>>>>>> 186f0aef


class NestEntity(NestDevice, MapsScaffoldIdentifiers):
    node_name = "simulations.?.entities"

    def boot(self):
        super().boot()
        self.reset_identifiers()


class NestAdapter(SimulatorAdapter):
    """
    Interface between the scaffold model and the NEST simulator.
    """

    simulator_name = "nest"

    configuration_classes = {
        "cell_models": NestCell,
        "connection_models": NestConnection,
        "devices": NestDevice,
        "entities": NestEntity,
    }

    casts = {"threads": int, "modules": list}

    defaults = {
        "default_synapse_model": "static_synapse",
        "default_neuron_model": "iaf_cond_alpha",
        "verbosity": "M_ERROR",
        "threads": 1,
        "resolution": 1.0,
        "modules": [],
    }

    required = [
        "default_neuron_model",
        "default_synapse_model",
        "duration",
        "resolution",
        "threads",
    ]

    @property
    def nest(self):
        try:
            return self._nest
        except AttributeError:
            report("Importing  NEST...", level=2)
            import nest

            self._nest = nest
            return self._nest

    def __init__(self):
        super().__init__()
        self.result = SimulationResult()
        self.is_prepared = False
        self.suffix = ""
        self.multi = False
        self.has_lock = False
        self.global_identifier_map = {}
        self.simulation_id = _randint()

    def prepare(self):
        if self.is_prepared:
            raise AdapterError(
                "Attempting to prepare the same adapter twice. Please use `bsb.create_adapter` for multiple adapter instances of the same simulation."
            )
        report("Locking NEST kernel...", level=2)
        self.lock()
        report("Installing  NEST modules...", level=2)
        self.install_modules()
        if self.in_full_control():
            report("Initializing NEST kernel...", level=2)
            self.reset_kernel()
        report("Creating neurons...", level=2)
        self.create_neurons()
        report("Creating entities...", level=2)
        self.create_entities()
        report("Building identifier map...", level=2)
        self._build_identifier_map()
        report("Creating devices...", level=2)
        self.create_devices()
        report("Creating connections...", level=2)
        self.connect_neurons()
        self.is_prepared = True
        return self.nest

    def in_full_control(self):
        if not self.has_lock or not self.read_lock():
            raise AdapterError(
                "Can't check if we're in full control of the kernel: we have no lock on the kernel."
            )
        return not self.multi or len(self.read_lock()["suffixes"]) == 1

    def lock(self):
        if not self.multi:
            self.single_lock()
        else:
            self.multi_lock()
        self.has_lock = True

    def single_lock(self):
        if hasattr(self.nest, LOCK_ATTRIBUTE):
            raise KernelLockedError(
                "This adapter is not in multi-instance mode and another adapter is already managing the kernel."
            )
        else:
            lock_data = {"multi": False}
            self.write_lock(lock_data)

    def multi_lock(self):
        lock_data = self.read_lock()
        if lock_data is None:
            lock_data = {"multi": True, "suffixes": []}
        if not lock_data["multi"]:
            raise KernelLockedError(
                "The kernel is locked by a single-instance adapter and cannot be managed by multiple instances."
            )
        if self.suffix in lock_data["suffixes"]:
            raise SuffixTakenError(
                "The kernel is already locked by an instance with the same suffix."
            )
        lock_data["suffixes"].append(self.suffix)
        self.write_lock(lock_data)

    def read_lock(self):
        if hasattr(self.nest, LOCK_ATTRIBUTE):
            return getattr(self.nest, LOCK_ATTRIBUTE)
        else:
            return None

    def write_lock(self, lock_data):
        setattr(self.nest, LOCK_ATTRIBUTE, lock_data)

    def enable_multi(self, suffix):
        self.suffix = suffix
        self.multi = True

    def release_lock(self):
        if not self.has_lock:
            raise AdapterError(
                "Cannot unlock kernel from an adapter that has no lock on it."
            )
        self.has_lock = False
        lock_data = self.read_lock()
        if lock_data["multi"]:
            if len(lock_data["suffixes"]) == 1:
                self.delete_lock()
            else:
                lock_data["suffixes"].remove(self.suffix)
                self.write_lock(lock_data)
        else:
            self.delete_lock()

    def delete_lock(self):
        try:
            delattr(self.nest, LOCK_ATTRIBUTE)
        except AttributeError:
            pass

    def reset_kernel(self):
        self.nest.set_verbosity(self.verbosity)
        self.nest.ResetKernel()
        self.reset_processes(self.threads)
        self.nest.SetKernelStatus(
            {
                "resolution": self.resolution,
                "overwrite_files": True,
                "data_path": self.scaffold.output_formatter.get_simulator_output_path(
                    self.simulator_name
                ),
            }
        )

    def reset(self):
        self.is_prepared = False
        if hasattr(self, "nest"):
            self.reset_kernel()
        self.global_identifier_map = {}
        for cell_model in self.cell_models.values():
            cell_model.reset()
        if self.has_lock:
            self.release_lock()

    def get_master_seed(self, fixed_seed=None):
        if not hasattr(self, "_master_seed"):
            if fixed_seed is None:
                # Use time as random seed
                if mpi4py.MPI.COMM_WORLD.rank == 0:
                    fixed_seed = int(time.time())
                else:
                    fixed_seed = None
                self._master_seed = mpi4py.MPI.COMM_WORLD.bcast(fixed_seed, root=0)
            else:
                self._master_seed = fixed_seed
        return self._master_seed

    def reset_processes(self, threads):
        master_seed = self.get_master_seed()
        total_num = _MPI_processes * threads
        # Create a range of random seeds and generators.
        random_generator_seeds = range(master_seed, master_seed + total_num)
        # Create a different range of random seeds for the kernel.
        thread_seeds = range(master_seed + 1 + total_num, master_seed + 1 + 2 * total_num)
        success = True
        try:
            # Update the kernel with the new RNG and thread state.
            self.nest.SetKernelStatus(
                {
                    "grng_seed": master_seed + total_num,
                    "rng_seeds": thread_seeds,
                    "local_num_threads": threads,
                    "total_num_virtual_procs": total_num,
                }
            )
        except Exception as e:
            if (
                hasattr(e, "errorname")
                and e.errorname[0:27] == "The resolution has been set"
            ):
                # Threads can't be updated at this point in time.
                success = False
                raise NestKernelError(
                    "Updating the NEST threads or virtual processes must occur before setting the resolution."
                ) from None
            else:
                raise
        if success:
            self.threads_per_node = threads
            self.virtual_processes = total_num
            self.random_generators = [
                np.random.RandomState(seed) for seed in random_generator_seeds
            ]

    def simulate(self, simulator):
        if not self.is_prepared:
            warn("Adapter has not been prepared", SimulationWarning)
        report("Simulating...", level=2)
        simulator.Simulate(self.duration)
        report("Simulation finished.", level=2)
        if self.has_lock:
            self.release_lock()

    def collect_output(self, simulator):
        import h5py, time

        try:
            import mpi4py

            rank = mpi4py.MPI.COMM_WORLD.rank
        except Exception as e:
            print(str(e))
            rank = 0

        timestamp = str(time.time()).split(".")[0] + str(_randint())
        result_path = "results_" + self.name + "_" + timestamp + ".hdf5"
        if rank == 0:
            with h5py.File(result_path, "a") as f:
                f.attrs["configuration_string"] = self.scaffold.configuration._raw
                for path, data, meta in self.result.safe_collect():
                    try:
                        path = "/".join(path)
                        if path in f:
                            data = np.vstack((f[path][()], data))
                            del f[path]
                        d = f.create_dataset(path, data=data)
                        for k, v in meta.items():
                            d.attrs[k] = v
                    except Exception as e:
                        import traceback

                        traceback.print_exc()
                        if not isinstance(data, np.ndarray):
                            warn(
                                "Recorder {} numpy.ndarray expected, got {}".format(
                                    path, type(data)
                                )
                            )
                        else:
                            warn(
                                "Recorder {} processing errored out: {}".format(
                                    path, "{} {}".format(data.dtype, data.shape)
                                )
                            )
        mpi4py.MPI.COMM_WORLD.bcast(result_path, root=0)
        return result_path

    def validate(self):
        for cell_model in self.cell_models.values():
            cell_model.neuron_model = (
                cell_model.neuron_model
                if hasattr(cell_model, "neuron_model")
                else self.default_neuron_model
            )
        for connection_model in self.connection_models.values():
            connection_model.synapse_model = (
                connection_model.synapse_model
                if hasattr(connection_model, "synapse_model")
                else self.default_synapse_model
            )
            connection_model.plastic = (
                connection_model.plastic
                if hasattr(connection_model, "plastic")
                else connection_model.defaults["plastic"]
            )
            connection_model.hetero = (
                connection_model.hetero
                if hasattr(connection_model, "hetero")
                else connection_model.defaults["hetero"]
            )
            if connection_model.plastic and connection_model.hetero:
                if not hasattr(connection_model, "teaching"):
                    raise ConfigurationError(
                        "Required attribute 'teaching' is missing for heteroplastic connection '{}'".format(
                            connection_model.get_config_node()
                        )
                    )
                if connection_model.teaching not in self.connection_models:
                    raise ConfigurationError(
                        "Teaching connection '{}' does not exist".format(
                            connection_model.teaching
                        )
                    )
                # Set the is_teaching parameter of teaching connection to true
                teaching_connection = self.connection_models[connection_model.teaching]
                teaching_connection.is_teaching = True
                teaching_connection.add_after(connection_model.name)

    def install_modules(self):
        for module in self.modules:
            try:
                self.nest.Install(module)
            except Exception as e:
                if e.errorname == "DynamicModuleManagementError":
                    if "loaded already" in e.message:
                        warn("Module {} already installed".format(module), KernelWarning)
                    elif "file not found" in e.message:
                        raise NestModuleError(
                            "Module {} not found".format(module)
                        ) from None
                    else:
                        raise
                else:
                    raise

    def _build_identifier_map(self):
        # Iterate over all simulation components that contain representations
        # of scaffold components with an ID to create a map of all scaffold ID's
        # to all NEST ID's this adapter manages
        for mapping_type in chain(self.entities.values(), self.cell_models.values()):
            # "Freeze" the type's identifiers into a map
            mapping_type._build_identifier_map()
            # Add the type's map to the global map
            self.global_identifier_map.update(mapping_type.scaffold_to_nest_map)

    def get_nest_ids(self, ids):
        return [self.global_identifier_map[id] for id in ids]

    def get_scaffold_ids(self, ids):
        scaffold_map = {v: k for k, v in self.global_identifier_map.items()}
        return [scaffold_map[id] for id in ids]

    def create_neurons(self):
        """
        Create a population of nodes in the NEST simulator based on the cell model
        configurations.
        """
        for cell_model in self.cell_models.values():
            # Get the cell type's placement information
            ps = self.scaffold.get_placement_set(cell_model.name)
            nest_name = self.suffixed(cell_model.name)
            # Create the population's model
            self.create_model(cell_model)
            scaffold_identifiers = ps.identifiers
            report(
                "Creating {} {}...".format(len(scaffold_identifiers), nest_name), level=3
            )
            nest_identifiers = self.nest.Create(nest_name, len(scaffold_identifiers))
            cell_model.scaffold_identifiers.extend(scaffold_identifiers)
            cell_model.nest_identifiers.extend(nest_identifiers)

    def create_entities(self):
        # Create entities
        for entity_type in self.entities.values():
            name = entity_type.name
            nest_name = self.suffixed(name)
            count = self.scaffold.statistics.cells_placed[entity_type.name]
            # Create the cell model in the simulator
            report("Creating " + nest_name + "...", level=3)
            entity_nodes = list(self.nest.Create(entity_type.device, count))
            report("Creating {} {}...".format(count, nest_name), level=3)
            if hasattr(entity_type, "parameters"):
                # Execute SetStatus and catch DictError
                self.execute_command(
                    self.nest.SetStatus,
                    entity_nodes,
                    entity_type.parameters,
                    exceptions={
                        "DictError": {
                            "from": None,
                            "exception": catch_dict_error(
                                "Could not create {} device '{}': ".format(
                                    entity_type.device, entity_type.name
                                )
                            ),
                        }
                    },
                )
            entity_type.scaffold_identifiers = self.scaffold.get_entities_by_type(
                entity_type.name
            )
            entity_type.nest_identifiers = entity_nodes

    def connect_neurons(self):
        """
        Connect the cells in NEST according to the connection model configurations
        """
        order = NestConnection.resolve_order(self.connection_models)
        for connection_model in order:
            name = connection_model.name
            nest_name = self.suffixed(name)
            cs = ConnectivitySet(self.scaffold.output_formatter, name)
            if not cs.exists():
                warn(
                    'Expected connection dataset "{}" not found. Skipping it.'.format(
                        name
                    ),
                    ConnectivityWarning,
                )
                continue
            # Get the NEST identifiers for the connections made in the connectivity matrix
            presynaptic_sources = np.array(
                self.get_nest_ids(np.array(cs.from_identifiers, dtype=int))
            )
            postsynaptic_targets = np.array(
                self.get_nest_ids(np.array(cs.to_identifiers, dtype=int))
            )
            if not len(presynaptic_sources) or not len(postsynaptic_targets):
                warn("No connections for " + name)
                continue
            # Accessing the postsynaptic type to be associated to the volume transmitter of the synapse
            postsynaptic_type = cs.connection_types[0].to_cell_types[0]
            postsynaptic_cells = np.unique(postsynaptic_targets)

            # Create the synapse model in the simulator
            self.create_synapse_model(connection_model)
            # Set the specifications NEST allows like: 'rule', 'autapses', 'multapses'
            connection_specifications = {"rule": "one_to_one"}
            if hasattr(self, "weight_recorder"):
                wr_conf = self.weight_recorder
                wr = nest.Create("weight_recorder")
                nest.SetStatus(wr, wr_conf)
                connection_specifications["weight_recorder"] = wr
            # Get the connection parameters from the configuration
            connection_parameters = connection_model.get_connection_parameters()
            report("Creating connections " + nest_name, level=3)
            # Create the connections in NEST
            if not (connection_model.plastic and connection_model.hetero):
                self.execute_command(
                    self.nest.Connect,
                    presynaptic_sources,
                    postsynaptic_targets,
                    connection_specifications,
                    connection_parameters,
                    exceptions={
                        "IncompatibleReceptorType": {
                            "from": None,
                            "exception": catch_receptor_error(
                                "Invalid receptor specifications in {}: ".format(name)
                            ),
                        }
                    },
                )
            else:
                # Create the volume transmitter if the connection is plastic with heterosynaptic plasticity
                report("Creating volume transmitter for " + name, level=3)
                volume_transmitters = self.create_volume_transmitter(
                    connection_model, postsynaptic_cells
                )
                postsynaptic_type._vt_id = volume_transmitters

                # Each post synaptic cell has to set its own vt_num for its synapses
                for vt_num, post_cell in enumerate(postsynaptic_cells):
                    connection_parameters = connection_model.get_connection_parameters()
                    connection_parameters["vt_num"] = float(vt_num)
                    indexes = np.where(postsynaptic_targets == post_cell)[0]
                    pre_neurons = presynaptic_sources[indexes]
                    post_neurons = postsynaptic_targets[indexes]

                    self.execute_command(
                        self.nest.Connect,
                        pre_neurons,
                        post_neurons,
                        connection_specifications,
                        connection_parameters,
                        exceptions={
                            "IncompatibleReceptorType": {
                                "from": None,
                                "exception": catch_receptor_error(
                                    "Invalid receptor specifications in {}: ".format(name)
                                ),
                            }
                        },
                    )

            if connection_model.is_teaching:
                # We need to map the ID of the postsynaptic_target to its relative volume_transmitter
                min_ID_postsynaptic = np.min(postsynaptic_targets)
                min_ID_volume_transmitter = np.min(postsynaptic_type._vt_id)
                delta_ID = min_ID_volume_transmitter - min_ID_postsynaptic
                postsynaptic_volume_transmitters = postsynaptic_targets + delta_ID
                self.nest.Connect(
                    presynaptic_sources,
                    postsynaptic_volume_transmitters,
                    connection_specifications,
                    {"model": "static_synapse", "weight": 1.0, "delay": 1.0},
                )

    def create_devices(self):
        """
        Create the configured NEST devices in the simulator
        """
        for device_model in self.devices.values():
            device_model.protocol.before_create()
            device = self.nest.Create(device_model.device)
            report("Creating device:  " + device_model.device, level=3)
            # Execute SetStatus and catch DictError
            self.execute_command(
                self.nest.SetStatus,
                device,
                device_model.parameters,
                exceptions={
                    "DictError": {
                        "from": None,
                        "exception": catch_dict_error(
                            "Could not create {} device '{}': ".format(
                                device_model.device, device_model.name
                            )
                        ),
                    }
                },
            )
            device_model.protocol.after_create(device)
            # Execute targetting mechanism to fetch target NEST ID's
            device_targets = device_model.get_nest_targets()
            report(
                "Connecting to {} device targets.".format(len(device_targets)), level=3
            )
            # Collect the NEST Connect parameters
            if device_model.io == "input":
                # Connect device to nodes
                connect_params = [device, device_targets]
            elif device_model.io == "output":
                # Connect nodes to device
                connect_params = [device_targets, device]
            elif device_model.io == "none":
                # Weight recorder device is not connected to any node; just linked to a connection
                return
            else:
                raise ConfigurationError(
                    "Unknown device type '{}' for {}".format(
                        device_model.io, device_model.name
                    )
                )
            connect_params.append(device_model.connection)
            connect_params.append(device_model.synapse)
            # Send the Connect command to NEST and catch IllegalConnection errors.
            self.execute_command(
                self.nest.Connect,
                *connect_params,
                exceptions={
                    "IllegalConnection": {
                        "from": None,
                        "exception": catch_connection_error(
                            device_model.get_config_node()
                        ),
                    }
                }
            )

    def create_model(self, cell_model):
        """
        Create a NEST cell model in the simulator based on a cell model configuration.
        """
        # Use the default model unless another one is specified in the configuration.A_minus
        # Alias the nest model name under our cell model name.
        nest_name = self.suffixed(cell_model.name)
        self.nest.CopyModel(cell_model.neuron_model, nest_name)
        # Get the synapse parameters
        params = cell_model.get_parameters()
        # Set the parameters in NEST
        self.nest.SetDefaults(nest_name, params)

    def create_synapse_model(self, connection_model):
        """
        Create a NEST synapse model in the simulator based on a synapse model configuration.
        """
        nest_name = self.suffixed(connection_model.name)
        # Use the default model unless another one is specified in the configuration.
        # Alias the nest model name under our cell model name.
        report(
            "Copying synapse model '{}' to {}".format(
                connection_model.synapse_model, nest_name
            ),
            level=3,
        )
        self.nest.CopyModel(connection_model.synapse_model, nest_name)
        # Get the synapse parameters
        params = connection_model.get_synapse_parameters(connection_model.synapse_model)
        # Set the parameters in NEST
        self.nest.SetDefaults(nest_name, params)

    # This function should be simplified by providing a CreateTeacher function in the
    # CerebNEST module. See https://github.com/nest/nest-simulator/issues/1317
    # And https://github.com/alberto-antonietti/CerebNEST/issues/10
    def create_volume_transmitter(self, synapse_model, postsynaptic_cells):
        vt = self.nest.Create("volume_transmitter_alberto", len(postsynaptic_cells))
        teacher = vt[0]
        # Assign the volume transmitters to their synapse model
        nest_name = self.suffixed(synapse_model.name)
        self.nest.SetDefaults(nest_name, {"vt": teacher})
        # Assign an ID to each volume transmitter
        for n, vti in enumerate(vt):
            self.nest.SetStatus([vti], {"vt_num": n})
        return vt

    def execute_command(self, command, *args, exceptions={}):
        try:
            command(*args)
        except Exception as e:
            if not hasattr(e, "errorname"):
                raise
            if e.errorname in exceptions:
                handler = exceptions[e.errorname]
                if "from" in handler:
                    raise handler["exception"](e) from handler["from"]
                else:
                    raise handler["exception"]
            else:
                raise

    def suffixed(self, str):
        if self.suffix == "":
            return str
        return str + "_" + self.suffix


def catch_dict_error(message):
    def handler(e):
        attributes = list(
            map(lambda x: x.strip(), e.errormessage.split(":")[-1].split(","))
        )
        return NestModelError(
            message + "Unknown attributes {}".format("'" + "', '".join(attributes) + "'")
        )

    return handler


def catch_receptor_error(message):
    def handler(e):
        return NestModelError(message + e.errormessage.split(":")[-1].strip())

    return handler


def catch_connection_error(source):
    def handler(e):
        return NestModelError(
            "Illegal connections for '{}'".format(source) + ": " + e.errormessage
        )

    return handler


class SpikeRecorder(SimulationRecorder):
    def __init__(self, device_model):
        self.device_model = device_model

    def get_path(self):
        return ("recorders", "soma_spikes", self.device_model.name)

    def get_data(self):
        from glob import glob

        files = glob("*" + self.device_model.parameters["label"] + "*.gdf")
        with warnings.catch_warnings():
            warnings.simplefilter("ignore")
            spikes = np.zeros((0, 2), dtype=float)
            for file in files:
                file_spikes = np.loadtxt(file)
                if len(file_spikes):
                    scaffold_ids = np.array(
                        self.device_model.adapter.get_scaffold_ids(file_spikes[:, 0])
                    )
                    self.cell_types = list(
                        set(
                            self.device_model.adapter.scaffold.get_gid_types(scaffold_ids)
                        )
                    )
                    times = file_spikes[:, 1]
                    scaffold_spikes = np.column_stack((scaffold_ids, times))
                    spikes = np.concatenate((spikes, scaffold_spikes))
                os.remove(file)
        return spikes

    def get_meta(self):
        if not hasattr(self, "cell_types"):
            self.get_data()
        return {
            "name": self.device_model.name,
            "label": self.cell_types[0].name,
            "cell_types": [ct.name for ct in self.cell_types],
            "color": self.cell_types[0].plotting.color,
            "parameters": json.dumps(self.device_model.parameters),
        }


def _randint():
    return np.random.randint(np.iinfo(int).max)


class DeviceProtocol:
    def __init__(self, device):
        self.device = device

    def before_create(self):
        pass

    def after_create(self, id):
        pass


class SpikeDetectorProtocol(DeviceProtocol):
    def before_create(self):
        if "label" not in self.device.parameters:
            raise ConfigurationError(
                "Required `label` missing in spike detector '{}' parameters.".format(
                    self.device.name
                )
            )
        device_tag = str(_randint())
        device_tag = mpi4py.MPI.COMM_WORLD.bcast(device_tag, root=0)
        self.device.parameters["label"] += device_tag
        if mpi4py.MPI.COMM_WORLD.rank == 0:
            self.device.adapter.result.add(SpikeRecorder(self.device))


def get_device_protocol(device):
    if device.device in _device_protocols:
        return _device_protocols[device.device](device)
    return DeviceProtocol(device)


_device_protocols = {"spike_detector": SpikeDetectorProtocol}<|MERGE_RESOLUTION|>--- conflicted
+++ resolved
@@ -274,12 +274,8 @@
         """
         Return the targets of the stimulation to pass into the nest.Connect call.
         """
-<<<<<<< HEAD
-        return self.adapter.get_nest_ids(np.array(self._get_nest_targets(), dtype=int))
-=======
         targets = np.array(self.get_targets(), dtype=int)
         return self.adapter.get_nest_ids(targets)
->>>>>>> 186f0aef
 
 
 class NestEntity(NestDevice, MapsScaffoldIdentifiers):
