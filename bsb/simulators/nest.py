--- conflicted
+++ resolved
@@ -236,7 +236,6 @@
         return receptors[from_cell_model.name]
 
 
-<<<<<<< HEAD
 @config.node
 class NestDevice(SimulationComponent):
     name = config.attr(type=str, key=True)
@@ -249,9 +248,6 @@
     connection = config.attr(type=NestConnectionSettings)
     targetting = config.attr(type=NeuronTargetting)
     io = config.attr(type=types.in_(["input", "output"]))
-=======
-class NestDevice(TargetsNeurons, SimulationComponent):
-    node_name = "simulations.?.devices"
 
     casts = {
         "radius": float,
@@ -278,7 +274,6 @@
                 else self.stimulus.parameter_name
             )
             self.parameters[stimulus_name] = self.stimulus.eval()
->>>>>>> 759facc9
 
     def __boot__(self):
         self.protocol = get_device_protocol(self)
@@ -287,12 +282,8 @@
         """
         Return the targets of the stimulation to pass into the nest.Connect call.
         """
-<<<<<<< HEAD
-        return self.simulation.get_nest_ids(np.array(self._get_targets(), dtype=int))
-=======
         targets = np.array(self.get_targets(), dtype=int)
         return self.adapter.get_nest_ids(targets)
->>>>>>> 759facc9
 
 
 class NestEntity(NestDevice, MapsScaffoldIdentifiers):
