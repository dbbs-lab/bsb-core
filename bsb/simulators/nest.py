from ..simulation import (
    SimulatorAdapter,
    SimulationComponent,
    SimulationCell,
    TargetsNeurons,
)
from ..models import ConnectivitySet
from ..helpers import ListEvalConfiguration, listify_input
from ..reporting import report, warn
from ..exceptions import *
import time, os, json, weakref, numpy as np
from itertools import chain
from copy import deepcopy
from sklearn.neighbors import KDTree
from ..simulation import SimulationRecorder, SimulationResult
import warnings
<<<<<<< HEAD
import h5py
=======
import time

>>>>>>> b10fa187

try:
    import mpi4py
    import mpi4py.MPI

    _MPI_processes = mpi4py.MPI.COMM_WORLD.Get_size()
<<<<<<< HEAD
except ImportError as e:
    warn(f"Could not import `mpi4py.MPI`: {e}")
=======
    _MPI_rank = mpi4py.MPI.COMM_WORLD.Get_rank()
except ImportError:
>>>>>>> b10fa187
    _MPI_processes = 1
    _MPI_rank = 0

LOCK_ATTRIBUTE = "dbbs_scaffold_lock"


class MapsScaffoldIdentifiers:
    def reset_identifiers(self):
        self.nest_identifiers = []
        self.scaffold_identifiers = []
        self.scaffold_to_nest_map = {}

    def _build_identifier_map(self):
        self.scaffold_to_nest_map = dict(
            zip(self.scaffold_identifiers, self.nest_identifiers)
        )

    def get_nest_ids(self, ids):
        return [self.scaffold_to_nest_map[id] for id in ids]


class NestCell(SimulationCell, MapsScaffoldIdentifiers):

    node_name = "simulations.?.cell_models"

    def boot(self):
        super().boot()
        self.receptor_specifications = {}
        self.reset()
        if self.relay:
            # If a cell type is marked as a relay then the cell model should be a
            # parameterless "parrot_neuron" model if no specifics are provided.
            #
            # Set the default relay model to "parrot_neuron"
            if not hasattr(self, "neuron_model"):
                self.neuron_model = "parrot_neuron"
            # Set the default parameter dict to empty
            if not hasattr(self, "parameters"):
                self.parameters = {}
            # Set the default relay model parameter dict to empty
            if not hasattr(self, self.neuron_model):
                self.__dict__[self.neuron_model] = {}

        # The cell model contains a 'parameters' attribute and many sets of
        # neuron model specific sets of parameters. Each set of neuron model
        # specific parameters can define receptor specifications.
        # Extract those if present to the designated receptor_specifications dict.
        for neuron_model in self.__dict__:
            model_parameters = self.__dict__[neuron_model]
            # Iterate over the model specific parameter dicts with receptor
            # specifications, excluding the default parameter dict.
            if (
                neuron_model != "parameters"
                and isinstance(model_parameters, dict)
                and "receptors" in model_parameters
            ):
                # Transfer the receptor specifications
                self.receptor_specifications[neuron_model] = model_parameters["receptors"]
                del model_parameters["receptors"]

    def validate(self):
        if not self.relay and not hasattr(self, "parameters"):
            raise AttributeMissingError(
                "Required attribute 'parameters' missing from '{}'".format(
                    self.get_config_node()
                )
            )

    def reset(self):
        self.reset_identifiers()

    def get_parameters(self):
        # Get the default synapse parameters
        params = self.parameters.copy()
        # Raise an exception if the requested model is not configured.
        if not hasattr(self, self.neuron_model):
            raise ConfigurationError(
                "Missing parameters for '{}' model in '{}'".format(
                    self.neuron_model, self.name
                )
            )
        # Merge in the model specific parameters
        params.update(self.__dict__[self.neuron_model])
        return params

    def get_receptor_specifications(self):
        if self.neuron_model in self.receptor_specifications:
            return self.receptor_specifications[self.neuron_model]
        else:
            return {}


class NestConnection(SimulationComponent):
    node_name = "simulations.?.connection_models"

    casts = {"synapse": dict, "connection": dict}

    required = ["synapse", "connection"]

    defaults = {
        "plastic": False,
        "hetero": None,
        "teaching": None,
        "is_teaching": False,
    }

    def validate(self):
        if "weight" not in self.connection:
            raise ConfigurationError(
                "Missing 'weight' in the connection parameters of "
                + self.node_name
                + "."
                + self.name
            )
        if self.plastic:
            # Set plasticity synapse dict defaults
            synapse_defaults = {
                "A_minus": 0.0,
                "A_plus": 0.0,
                "Wmin": 0.0,
                "Wmax": 4000.0,
            }
            for key, value in synapse_defaults.items():
                if key not in self.synapse:
                    self.synapse[key] = value

    def get_synapse_parameters(self, synapse_model_name):
        # Get the default synapse parameters
        return self.synapse[synapse_model_name]

    def get_connection_parameters(self):
        # Get the default synapse parameters
        params = self.connection.copy()
        # Add the receptor specifications, if required.
        if self.should_specify_receptor_type():
            # If specific receptors are specified, the weight should always be positive.
            # We try to sanitize user data as best we can. If the given weight is a distr
            # (given as a dict) we try to sanitize the `mu` value, if present.
            if type(params["weight"]) is dict:
                if "mu" in params["weight"].keys():
                    params["weight"]["mu"] = np.abs(params["weight"]["mu"])
            else:
                params["weight"] = np.abs(params["weight"])
            if "Wmax" in params:
                params["Wmax"] = np.abs(params["Wmax"])
            if "Wmin" in params:
                params["Wmin"] = np.abs(params["Wmin"])
            params["receptor_type"] = self.get_receptor_type()
        params["model"] = self.adapter.suffixed(self.name)
        return params

    def _get_cell_types(self, key="from"):
        meta = self.scaffold.output_formatter.get_connectivity_set_meta(self.name)
        if key + "_cell_types" in meta:
            cell_types = set()
            for name in meta[key + "_cell_types"]:
                cell_types.add(self.scaffold.get_cell_type(name))
            return list(cell_types)
        connection_types = (
            self.scaffold.output_formatter.get_connectivity_set_connection_types(
                self.name
            )
        )
        cell_types = set()
        for connection_type in connection_types:
            cell_types |= set(connection_type.__dict__[key + "_cell_types"])
        return list(cell_types)

    def get_cell_types(self):
        return self._get_cell_types(key="from"), self._get_cell_types(key="to")

    def should_specify_receptor_type(self):
        _, to_cell_types = self.get_cell_types()
        if len(to_cell_types) > 1:
            raise NotImplementedError(
                "Specifying receptor types of connections consisiting of more than 1 cell type is currently undefined behaviour."
            )
        to_cell_type = to_cell_types[0]
        to_cell_model = self.adapter.cell_models[to_cell_type.name]
        return to_cell_model.neuron_model in to_cell_model.receptor_specifications

    def get_receptor_type(self):
        from_cell_types, to_cell_types = self.get_cell_types()
        if len(to_cell_types) > 1:
            raise NotImplementedError(
                "Specifying receptor types of connections consisiting of more than 1 target cell type is currently undefined behaviour."
            )
        if len(from_cell_types) > 1:
            raise NotImplementedError(
                "Specifying receptor types of connections consisting of more than 1 origin cell type is currently undefined behaviour."
            )
        to_cell_type = to_cell_types[0]
        from_cell_type = from_cell_types[0]
        to_cell_model = self.adapter.cell_models[to_cell_type.name]
        if from_cell_type.name in self.adapter.cell_models.keys():
            from_cell_model = self.adapter.cell_models[from_cell_type.name]
        else:  # For neurons receiving from entities
            from_cell_model = self.adapter.entities[from_cell_type.name]
        receptors = to_cell_model.get_receptor_specifications()
        if from_cell_model.name not in receptors:
            raise ReceptorSpecificationError(
                "Missing receptor specification for cell model '{}' in '{}' while attempting to connect a '{}' to it during '{}'".format(
                    to_cell_model.name, self.node_name, from_cell_model.name, self.name
                )
            )
        return receptors[from_cell_model.name]


class NestDevice(TargetsNeurons, SimulationComponent):
    node_name = "simulations.?.devices"

    casts = {
        "radius": float,
        "origin": [float],
        "parameters": dict,
        "stimulus": ListEvalConfiguration.cast,
    }

    defaults = {"connection": {"rule": "all_to_all"}, "synapse": None}

    required = ["targetting", "device", "io", "parameters"]

    def validate(self):
        if self.io not in ("input", "output"):
            raise ConfigurationError(
                "Attribute io needs to be either 'input' or 'output' in {}".format(
                    self.node_name
                )
            )
        if hasattr(self, "stimulus"):
            stimulus_name = (
                "stimulus"
                if not hasattr(self.stimulus, "parameter_name")
                else self.stimulus.parameter_name
            )
            self.parameters[stimulus_name] = self.stimulus.eval()

    def boot(self):
        super().boot()
        self.protocol = get_device_protocol(self)

    def get_nest_targets(self):
        """
        Return the targets of the stimulation to pass into the nest.Connect call.
        """
        targets = np.array(self.get_targets(), dtype=int)
        return self.adapter.get_nest_ids(targets)


class NestEntity(NestDevice, MapsScaffoldIdentifiers):
    node_name = "simulations.?.entities"

    def boot(self):
        super().boot()
        self.reset_identifiers()


class NestAdapter(SimulatorAdapter):
    """
    Interface between the scaffold model and the NEST simulator.
    """

    simulator_name = "nest"

    configuration_classes = {
        "cell_models": NestCell,
        "connection_models": NestConnection,
        "devices": NestDevice,
        "entities": NestEntity,
    }

    casts = {"threads": int, "modules": list}

    defaults = {
        "default_synapse_model": "static_synapse",
        "default_neuron_model": "iaf_cond_alpha",
        "verbosity": "M_ERROR",
        "threads": 1,
        "resolution": 1.0,
        "modules": [],
    }

    required = [
        "default_neuron_model",
        "default_synapse_model",
        "duration",
        "resolution",
        "threads",
    ]

    @property
    def nest(self):
        try:
            return self._nest
        except AttributeError:
            report("Importing  NEST...", level=2)
            import nest

            self._nest = nest
            return self._nest

    def __init__(self):
        super().__init__()
        self.result = SimulationResult()
        self.is_prepared = False
        self.suffix = ""
        self.multi = False
        self.has_lock = False
        self.global_identifier_map = {}
        self.simulation_id = _randint()

    def prepare(self):
        if self.is_prepared:
            raise AdapterError(
                "Attempting to prepare the same adapter twice. Please use `bsb.create_adapter` for multiple adapter instances of the same simulation."
            )
        report("Locking NEST kernel...", level=2)
        self.lock()
        report("Installing  NEST modules...", level=2)
        self.install_modules()
        if self.in_full_control():
            report("Initializing NEST kernel...", level=2)
            self.reset_kernel()
        report("Creating neurons...", level=2)
        self.create_neurons()
        report("Creating entities...", level=2)
        self.create_entities()
        report("Building identifier map...", level=2)
        self._build_identifier_map()
        report("Creating devices...", level=2)
        self.create_devices()
        report("Creating connections...", level=2)
        self.connect_neurons()
        self.is_prepared = True
        return self.nest

    def get_rank(self):
        return _MPI_rank

    def in_full_control(self):
        if not self.has_lock or not self.read_lock():
            raise AdapterError(
                "Can't check if we're in full control of the kernel: we have no lock on the kernel."
            )
        return not self.multi or len(self.read_lock()["suffixes"]) == 1

    def lock(self):
        if not self.multi:
            self.single_lock()
        else:
            self.multi_lock()
        self.has_lock = True

    def single_lock(self):
        if hasattr(self.nest, LOCK_ATTRIBUTE):
            raise KernelLockedError(
                "This adapter is not in multi-instance mode and another adapter is already managing the kernel."
            )
        else:
            lock_data = {"multi": False}
            self.write_lock(lock_data)

    def multi_lock(self):
        lock_data = self.read_lock()
        if lock_data is None:
            lock_data = {"multi": True, "suffixes": []}
        if not lock_data["multi"]:
            raise KernelLockedError(
                "The kernel is locked by a single-instance adapter and cannot be managed by multiple instances."
            )
        if self.suffix in lock_data["suffixes"]:
            raise SuffixTakenError(
                "The kernel is already locked by an instance with the same suffix."
            )
        lock_data["suffixes"].append(self.suffix)
        self.write_lock(lock_data)

    def read_lock(self):
        if hasattr(self.nest, LOCK_ATTRIBUTE):
            return getattr(self.nest, LOCK_ATTRIBUTE)
        else:
            return None

    def write_lock(self, lock_data):
        setattr(self.nest, LOCK_ATTRIBUTE, lock_data)

    def enable_multi(self, suffix):
        self.suffix = suffix
        self.multi = True

    def release_lock(self):
        if not self.has_lock:
            raise AdapterError(
                "Cannot unlock kernel from an adapter that has no lock on it."
            )
        self.has_lock = False
        lock_data = self.read_lock()
        if lock_data["multi"]:
            if len(lock_data["suffixes"]) == 1:
                self.delete_lock()
            else:
                lock_data["suffixes"].remove(self.suffix)
                self.write_lock(lock_data)
        else:
            self.delete_lock()

    def delete_lock(self):
        try:
            delattr(self.nest, LOCK_ATTRIBUTE)
        except AttributeError:
            pass

    def get_rank(self):
        return mpi4py.MPI.COMM_WORLD.Get_rank()

    def reset_kernel(self):
        self.nest.set_verbosity(self.verbosity)
        self.nest.ResetKernel()
        self.reset_processes(self.threads)
        self.nest.SetKernelStatus(
            {
                "resolution": self.resolution,
                "overwrite_files": True,
                "data_path": self.scaffold.output_formatter.get_simulator_output_path(
                    self.simulator_name
                ),
            }
        )

    def reset(self):
        self.is_prepared = False
        if hasattr(self, "nest"):
            self.reset_kernel()
        self.global_identifier_map = {}
        for cell_model in self.cell_models.values():
            cell_model.reset()
        if self.has_lock:
            self.release_lock()

    def get_master_seed(self, fixed_seed=None):
        if not hasattr(self, "_master_seed"):
            if fixed_seed is None:
                # Use time as random seed
                if mpi4py.MPI.COMM_WORLD.rank == 0:
                    fixed_seed = int(time.time())
                else:
                    fixed_seed = None
                self._master_seed = mpi4py.MPI.COMM_WORLD.bcast(fixed_seed, root=0)
            else:
                self._master_seed = fixed_seed
        return self._master_seed

    def reset_processes(self, threads):
        master_seed = self.get_master_seed()
        total_num = _MPI_processes * threads
        # Create a range of random seeds and generators.
        random_generator_seeds = range(master_seed, master_seed + total_num)
        # Create a different range of random seeds for the kernel.
        thread_seeds = range(master_seed + 1 + total_num, master_seed + 1 + 2 * total_num)
        success = True
        try:
            # Update the kernel with the new RNG and thread state.
            self.nest.SetKernelStatus(
                {
                    "grng_seed": master_seed + total_num,
                    "rng_seeds": thread_seeds,
                    "local_num_threads": threads,
                    "total_num_virtual_procs": total_num,
                }
            )
        except Exception as e:
            if (
                hasattr(e, "errorname")
                and e.errorname[0:27] == "The resolution has been set"
            ):
                # Threads can't be updated at this point in time.
                success = False
                raise NestKernelError(
                    "Updating the NEST threads or virtual processes must occur before setting the resolution."
                ) from None
            else:
                raise
        if success:
            self.threads_per_node = threads
            self.virtual_processes = total_num
            self.random_generators = [
                np.random.RandomState(seed) for seed in random_generator_seeds
            ]

    def simulate(self, simulator):
        if not self.is_prepared:
            warn("Adapter has not been prepared", SimulationWarning)
        report("Simulating...", level=2)
        tick = time.time()
        simulator.Simulate(self.duration)
        report(f"Simulation done. {time.time() - tick:.2f}s elapsed.", level=2)
        if self.has_lock:
            self.release_lock()

    def collect_output(self, simulator):
        report("Collecting output...", level=2)
        tick = time.time()
        try:
            import mpi4py

            rank = mpi4py.MPI.COMM_WORLD.rank
        except Exception as e:
            print(str(e))
            rank = 0

        timestamp = str(time.time()).split(".")[0] + str(_randint())
        result_path = "results_" + self.name + "_" + timestamp + ".hdf5"
        if rank == 0:
            with h5py.File(result_path, "a") as f:
                f.attrs["configuration_string"] = self.scaffold.configuration._raw
                for path, data, meta in self.result.safe_collect():
                    try:
                        path = "/".join(path)
                        if path in f:
                            data = np.vstack((f[path][()], data))
                            del f[path]
                        d = f.create_dataset(path, data=data)
                        for k, v in meta.items():
                            d.attrs[k] = v
                    except Exception as e:
                        import traceback

                        traceback.print_exc()
                        if not isinstance(data, np.ndarray):
                            warn(
                                "Recorder {} numpy.ndarray expected, got {}".format(
                                    path, type(data)
                                )
                            )
                        else:
                            warn(
                                "Recorder {} processing errored out: {}".format(
                                    path, "{} {}".format(data.dtype, data.shape)
                                )
                            )
        mpi4py.MPI.COMM_WORLD.bcast(result_path, root=0)
        report(
            f"Output collected in '{result_path}'. "
            + f"{time.time() - tick:.2f}s elapsed.",
            level=2,
        )
        return result_path

    def validate(self):
        for cell_model in self.cell_models.values():
            cell_model.neuron_model = (
                cell_model.neuron_model
                if hasattr(cell_model, "neuron_model")
                else self.default_neuron_model
            )
        for connection_model in self.connection_models.values():
            connection_model.synapse_model = (
                connection_model.synapse_model
                if hasattr(connection_model, "synapse_model")
                else self.default_synapse_model
            )
            connection_model.plastic = (
                connection_model.plastic
                if hasattr(connection_model, "plastic")
                else connection_model.defaults["plastic"]
            )
            connection_model.hetero = (
                connection_model.hetero
                if hasattr(connection_model, "hetero")
                else connection_model.defaults["hetero"]
            )
            if connection_model.plastic and connection_model.hetero:
                if not hasattr(connection_model, "teaching"):
                    raise ConfigurationError(
                        "Required attribute 'teaching' is missing for heteroplastic connection '{}'".format(
                            connection_model.get_config_node()
                        )
                    )
                if connection_model.teaching not in self.connection_models:
                    raise ConfigurationError(
                        "Teaching connection '{}' does not exist".format(
                            connection_model.teaching
                        )
                    )
                # Set the is_teaching parameter of teaching connection to true
                teaching_connection = self.connection_models[connection_model.teaching]
                teaching_connection.is_teaching = True
                teaching_connection.add_after(connection_model.name)

    def install_modules(self):
        for module in self.modules:
            try:
                self.nest.Install(module)
            except Exception as e:
                if e.errorname == "DynamicModuleManagementError":
                    if "loaded already" in e.message:
                        warn("Module {} already installed".format(module), KernelWarning)
                    elif "file not found" in e.message:
                        raise NestModuleError(
                            "Module {} not found".format(module)
                        ) from None
                    else:
                        raise
                else:
                    raise

    def _build_identifier_map(self):
        # Iterate over all simulation components that contain representations
        # of scaffold components with an ID to create a map of all scaffold ID's
        # to all NEST ID's this adapter manages
        for mapping_type in chain(self.entities.values(), self.cell_models.values()):
            # "Freeze" the type's identifiers into a map
            mapping_type._build_identifier_map()
            # Add the type's map to the global map
            self.global_identifier_map.update(mapping_type.scaffold_to_nest_map)

    def get_nest_ids(self, ids):
        return [self.global_identifier_map[id] for id in ids]

    def get_scaffold_ids(self, ids):
        scaffold_map = {v: k for k, v in self.global_identifier_map.items()}
        return [scaffold_map[id] for id in ids]

    def create_neurons(self):
        """
        Create a population of nodes in the NEST simulator based on the cell model
        configurations.
        """
        for cell_model in self.cell_models.values():
            # Get the cell type's placement information
            ps = self.scaffold.get_placement_set(cell_model.name)
            nest_name = self.suffixed(cell_model.name)
            # Create the population's model
            self.create_model(cell_model)
            scaffold_identifiers = ps.identifiers
            report(
                "Creating {} {}...".format(len(scaffold_identifiers), nest_name), level=3
            )
            nest_identifiers = self.nest.Create(nest_name, len(scaffold_identifiers))
            cell_model.scaffold_identifiers.extend(scaffold_identifiers)
            cell_model.nest_identifiers.extend(nest_identifiers)

    def create_entities(self):
        # Create entities
        for entity_type in self.entities.values():
            name = entity_type.name
            nest_name = self.suffixed(name)
            count = self.scaffold.statistics.cells_placed[entity_type.name]
            # Create the cell model in the simulator
            report("Creating " + nest_name + "...", level=3)
            entity_nodes = list(self.nest.Create(entity_type.device, count))
            report("Creating {} {}...".format(count, nest_name), level=3)
            if hasattr(entity_type, "parameters"):
                # Execute SetStatus and catch DictError
                self.execute_command(
                    self.nest.SetStatus,
                    entity_nodes,
                    entity_type.parameters,
                    exceptions={
                        "DictError": {
                            "from": None,
                            "exception": catch_dict_error(
                                "Could not create {} device '{}': ".format(
                                    entity_type.device, entity_type.name
                                )
                            ),
                        }
                    },
                )
            entity_type.scaffold_identifiers = self.scaffold.get_entities_by_type(
                entity_type.name
            )
            entity_type.nest_identifiers = entity_nodes

    def connect_neurons(self):
        """
        Connect the cells in NEST according to the connection model configurations
        """
        order = NestConnection.resolve_order(self.connection_models)

        for connection_model in order:
            name = connection_model.name
            nest_name = self.suffixed(name)
            cs = ConnectivitySet(self.scaffold.output_formatter, name)
            if not cs.exists():
                warn(
                    'Expected connection dataset "{}" not found. Skipping it.'.format(
                        name
                    ),
                    ConnectivityWarning,
                )
                continue
            # Get the NEST identifiers for the connections made in the connectivity matrix
            try:
                presynaptic_sources = np.array(
                    self.get_nest_ids(np.array(cs.from_identifiers, dtype=int))
                )
            except KeyError as e:
                raise UnknownGIDError(
                    f"Unknown GID {e.args[0]} in presynaptic `{name}` data."
                ) from None
            try:
                postsynaptic_targets = np.array(
                    self.get_nest_ids(np.array(cs.to_identifiers, dtype=int))
                )
            except KeyError as e:
                raise UnknownGIDError(
                    f"Unknown GID {e.args[0]} in postsynaptic `{name}` data."
                ) from None
            if not len(presynaptic_sources) or not len(postsynaptic_targets):
                warn("No connections for " + name)
                continue
            # Accessing the postsynaptic type to be associated to the volume transmitter of the synapse
            postsynaptic_type = cs.connection_types[0].to_cell_types[0]
            postsynaptic_cells = np.unique(postsynaptic_targets)

            # Create the synapse model in the simulator
            self.create_synapse_model(connection_model)
            # Set the specifications NEST allows like: 'rule', 'autapses', 'multapses'
            connection_specifications = {"rule": "one_to_one"}
            if hasattr(self, "weight_recorder"):
                wr_conf = self.weight_recorder
                wr = nest.Create("weight_recorder")
                nest.SetStatus(wr, wr_conf)
                connection_specifications["weight_recorder"] = wr
            # Get the connection parameters from the configuration
            connection_parameters = connection_model.get_connection_parameters()
            report("Creating connections " + nest_name, level=3)
            # Create the connections in NEST
            if not (connection_model.plastic and connection_model.hetero):
                # Repeat connections per receptor type
                receptor_types = listify_input(connection_parameters["receptor_type"])
                if not len(receptor_types):
                    # If no receptor types are specified, go over the connection loop
                    # once, without setting any receptor type in the conn params.
                    receptor_types.append(None)
                for receptor_type in receptor_types:
                    single_connection_parameters = deepcopy(connection_parameters)
                    if receptor_type is not None:
                        single_connection_parameters["receptor_type"] = receptor_type
                    self.execute_command(
                        self.nest.Connect,
                        presynaptic_sources,
                        postsynaptic_targets,
                        connection_specifications,
                        single_connection_parameters,
                        exceptions={
                            "IncompatibleReceptorType": {
                                "from": None,
                                "exception": catch_receptor_error(
                                    "Invalid receptor specifications in {}: ".format(name)
                                ),
                            }
                        },
                    )
            else:
                # Create the volume transmitter if the connection is plastic with heterosynaptic plasticity
                report("Creating volume transmitter for " + name, level=3)
                volume_transmitters = self.create_volume_transmitter(
                    connection_model, postsynaptic_cells
                )
                postsynaptic_type._vt_id = volume_transmitters

                # Each post synaptic cell has to set its own vt_num for its synapses
                for vt_num, post_cell in enumerate(postsynaptic_cells):
                    connection_parameters = connection_model.get_connection_parameters()
                    connection_parameters["vt_num"] = float(vt_num)
                    indexes = np.where(postsynaptic_targets == post_cell)[0]
                    pre_neurons = presynaptic_sources[indexes]
                    post_neurons = postsynaptic_targets[indexes]

                    self.execute_command(
                        self.nest.Connect,
                        pre_neurons,
                        post_neurons,
                        connection_specifications,
                        connection_parameters,
                        exceptions={
                            "IncompatibleReceptorType": {
                                "from": None,
                                "exception": catch_receptor_error(
                                    "Invalid receptor specifications in {}: ".format(name)
                                ),
                            }
                        },
                    )

            if connection_model.is_teaching:
                # We need to map the ID of the postsynaptic_target to its relative volume_transmitter
                min_ID_postsynaptic = np.min(postsynaptic_targets)
                min_ID_volume_transmitter = np.min(postsynaptic_type._vt_id)
                delta_ID = min_ID_volume_transmitter - min_ID_postsynaptic
                postsynaptic_volume_transmitters = postsynaptic_targets + delta_ID
                self.nest.Connect(
                    presynaptic_sources,
                    postsynaptic_volume_transmitters,
                    connection_specifications,
                    {"model": "static_synapse", "weight": 1.0, "delay": 1.0},
                )

    def create_devices(self):
        """
        Create the configured NEST devices in the simulator
        """
        for device_model in self.devices.values():
            device_model.initialise_targets()
            device_model.protocol.before_create()
            device = self.nest.Create(device_model.device)
            report("Creating device:  " + device_model.device, level=3)
            # Execute SetStatus and catch DictError
            self.execute_command(
                self.nest.SetStatus,
                device,
                device_model.parameters,
                exceptions={
                    "DictError": {
                        "from": None,
                        "exception": catch_dict_error(
                            "Could not create {} device '{}': ".format(
                                device_model.device, device_model.name
                            )
                        ),
                    }
                },
            )
            device_model.protocol.after_create(device)
            # Execute targetting mechanism to fetch target NEST ID's
            device_targets = device_model.get_nest_targets()
            report(
                "Connecting to {} device targets.".format(len(device_targets)), level=3
            )
            # Collect the NEST Connect parameters
            if device_model.io == "input":
                # Connect device to nodes
                connect_params = [device, device_targets]
            elif device_model.io == "output":
                # Connect nodes to device
                connect_params = [device_targets, device]
            elif device_model.io == "none":
                # Weight recorder device is not connected to any node; just linked to a connection
                return
            else:
                raise ConfigurationError(
                    "Unknown device type '{}' for {}".format(
                        device_model.io, device_model.name
                    )
                )
            connect_params.append(device_model.connection)
            connect_params.append(device_model.synapse)
            # Send the Connect command to NEST and catch IllegalConnection errors.
            self.execute_command(
                self.nest.Connect,
                *connect_params,
                exceptions={
                    "IllegalConnection": {
                        "from": None,
                        "exception": catch_connection_error(
                            device_model.get_config_node()
                        ),
                    }
                },
            )

    def create_model(self, cell_model):
        """
        Create a NEST cell model in the simulator based on a cell model configuration.
        """
        # Use the default model unless another one is specified in the configuration.A_minus
        # Alias the nest model name under our cell model name.
        nest_name = self.suffixed(cell_model.name)
        self.nest.CopyModel(cell_model.neuron_model, nest_name)
        # Get the synapse parameters
        params = cell_model.get_parameters()
        # Set the parameters in NEST
        self.nest.SetDefaults(nest_name, params)

    def create_synapse_model(self, connection_model):
        """
        Create a NEST synapse model in the simulator based on a synapse model configuration.
        """
        nest_name = self.suffixed(connection_model.name)
        # Use the default model unless another one is specified in the configuration.
        # Alias the nest model name under our cell model name.
        report(
            "Copying synapse model '{}' to {}".format(
                connection_model.synapse_model, nest_name
            ),
            level=3,
        )
        self.nest.CopyModel(connection_model.synapse_model, nest_name)
        # Get the synapse parameters
        params = connection_model.get_synapse_parameters(connection_model.synapse_model)
        # Set the parameters in NEST
        self.nest.SetDefaults(nest_name, params)

    # This function should be simplified by providing a CreateTeacher function in the
    # CerebNEST module. See https://github.com/nest/nest-simulator/issues/1317
    # And https://github.com/alberto-antonietti/CerebNEST/issues/10
    def create_volume_transmitter(self, synapse_model, postsynaptic_cells):
        vt = self.nest.Create("volume_transmitter_alberto", len(postsynaptic_cells))
        teacher = vt[0]
        # Assign the volume transmitters to their synapse model
        nest_name = self.suffixed(synapse_model.name)
        self.nest.SetDefaults(nest_name, {"vt": teacher})
        # Assign an ID to each volume transmitter
        for n, vti in enumerate(vt):
            self.nest.SetStatus([vti], {"vt_num": n})
        return vt

    def execute_command(self, command, *args, exceptions={}):
        try:
            command(*args)
        except Exception as e:
            if not hasattr(e, "errorname"):
                raise
            if e.errorname in exceptions:
                handler = exceptions[e.errorname]
                if "from" in handler:
                    raise handler["exception"](e) from handler["from"]
                else:
                    raise handler["exception"]
            else:
                raise

    def suffixed(self, str):
        if self.suffix == "":
            return str
        return str + "_" + self.suffix


def catch_dict_error(message):
    def handler(e):
        attributes = list(
            map(lambda x: x.strip(), e.errormessage.split(":")[-1].split(","))
        )
        return NestModelError(
            message + "Unknown attributes {}".format("'" + "', '".join(attributes) + "'")
        )

    return handler


def catch_receptor_error(message):
    def handler(e):
        return NestModelError(message + e.errormessage.split(":")[-1].strip())

    return handler


def catch_connection_error(source):
    def handler(e):
        return NestModelError(
            "Illegal connections for '{}'".format(source) + ": " + e.errormessage
        )

    return handler


class SpikeRecorder(SimulationRecorder):
    def __init__(self, device_model):
        self.device_model = device_model

    def get_path(self):
        return ("recorders", "soma_spikes", self.device_model.name)

    def get_data(self):
        from glob import glob

        files = glob("*" + self.device_model.parameters["label"] + "*.gdf")
        with warnings.catch_warnings():
            warnings.simplefilter("ignore")
            spikes = np.zeros((0, 2), dtype=float)
            for file in files:
                file_spikes = np.loadtxt(file)
                # if len(file_spikes):
                if len(file_spikes.shape) > 1:
                    scaffold_ids = np.array(
                        self.device_model.adapter.get_scaffold_ids(file_spikes[:, 0])
                    )
                    self.cell_types = list(
                        set(
                            self.device_model.adapter.scaffold.get_gid_types(scaffold_ids)
                        )
                    )
                    times = file_spikes[:, 1]
                    scaffold_spikes = np.column_stack((scaffold_ids, times))
                    spikes = np.concatenate((spikes, scaffold_spikes))
                os.remove(file)
        return spikes

    def get_meta(self):
        if hasattr(self.device_model, "cell_types"):
            self.cell_types = [
                self.device_model.adapter.scaffold.get_cell_type(n)
                for n in self.device_model.cell_types
            ]
        else:
            self.cell_types = list(
                set(
                    self.device_model.adapter.scaffold.get_gid_types(
                        self.device_model.get_nest_targets()
                    )
                )
            )
        return {
            "name": self.device_model.name,
            "label": self.cell_types[0].name,
            "cell_types": [ct.name for ct in self.cell_types],
            "color": self.cell_types[0].plotting.color,
            "parameters": json.dumps(self.device_model.parameters),
        }


def _randint():
    return np.random.randint(np.iinfo(int).max)


class DeviceProtocol:
    def __init__(self, device):
        self.device = device

    def before_create(self):
        pass

    def after_create(self, id):
        pass


class SpikeDetectorProtocol(DeviceProtocol):
    def before_create(self):
        if "label" not in self.device.parameters:
            raise ConfigurationError(
                "Required `label` missing in spike detector '{}' parameters.".format(
                    self.device.name
                )
            )
        device_tag = str(_randint())
        device_tag = mpi4py.MPI.COMM_WORLD.bcast(device_tag, root=0)
        self.device.parameters["label"] += device_tag
        if mpi4py.MPI.COMM_WORLD.rank == 0:
            self.device.adapter.result.add(SpikeRecorder(self.device))


def get_device_protocol(device):
    if device.device in _device_protocols:
        return _device_protocols[device.device](device)
    return DeviceProtocol(device)


_device_protocols = {"spike_detector": SpikeDetectorProtocol}<|MERGE_RESOLUTION|>--- conflicted
+++ resolved
@@ -14,25 +14,17 @@
 from sklearn.neighbors import KDTree
 from ..simulation import SimulationRecorder, SimulationResult
 import warnings
-<<<<<<< HEAD
 import h5py
-=======
 import time
-
->>>>>>> b10fa187
 
 try:
     import mpi4py
     import mpi4py.MPI
 
     _MPI_processes = mpi4py.MPI.COMM_WORLD.Get_size()
-<<<<<<< HEAD
+    _MPI_rank = mpi4py.MPI.COMM_WORLD.Get_rank()
 except ImportError as e:
     warn(f"Could not import `mpi4py.MPI`: {e}")
-=======
-    _MPI_rank = mpi4py.MPI.COMM_WORLD.Get_rank()
-except ImportError:
->>>>>>> b10fa187
     _MPI_processes = 1
     _MPI_rank = 0
 
