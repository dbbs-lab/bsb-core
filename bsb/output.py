--- conflicted
+++ resolved
@@ -257,12 +257,12 @@
 
     def import_arbz(self, name, cls, overwrite=False):
         """
-            Import an Arborize model as a morphology.
-
-            Arborize models make some assumptions about morphologies, inherited from how
-            NEURON deals with it: There is only 1 root, and the soma is at the beginning
-            of this root. This is not necesarily so for morphologies in general in the BSB
-            that can have as many roots as they want.
+        Import an Arborize model as a morphology.
+
+        Arborize models make some assumptions about morphologies, inherited from how
+        NEURON deals with it: There is only 1 root, and the soma is at the beginning
+        of this root. This is not necesarily so for morphologies in general in the BSB
+        that can have as many roots as they want.
         """
         from patch import p
 
@@ -511,21 +511,13 @@
 
     def _raw_morphology(self, name, handler):
         """
-<<<<<<< HEAD
-            Return the morphology data
-=======
-        Return the morphology dataset
->>>>>>> 317596b6
+        Return the morphology data
         """
         return handler()[f"/morphologies/{name}"]
 
     def _raw_voxel_cloud(self, morphology_name, cloud_name, handler):
         """
-<<<<<<< HEAD
-            Return the voxel cloud data
-=======
-        Return the morphology dataset
->>>>>>> 317596b6
+        Return the voxel cloud data
         """
         return handler()[f"/morphologies/{morphology_name}/clouds/{cloud_name}"]
 
