--- conflicted
+++ resolved
@@ -806,20 +806,12 @@
         connections_group = cells_group.require_group("connections")
         compartments_group = cells_group.require_group("connection_compartments")
         morphologies_group = cells_group.require_group("connection_morphologies")
-<<<<<<< HEAD
         for tag, connectome_data in scf.cell_connections_by_tag.items():
             _map = f"__map_{tag}"
             related_types = [
                 conn_t
                 for conn_t in scf.configuration.connection_types.values()
                 if tag in conn_t.tags
-=======
-        for tag, connectome_data in self.scaffold.cell_connections_by_tag.items():
-            related_types = [
-                cnt
-                for cnt in self.scaffold.configuration.connection_types.values()
-                if tag in cnt.tags
->>>>>>> b2314e98
             ]
             connection_dataset = connections_group.create_dataset(
                 tag, data=connectome_data
