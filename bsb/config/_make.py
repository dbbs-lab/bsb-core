--- conflicted
+++ resolved
@@ -10,11 +10,8 @@
 
 import errr
 
-<<<<<<< HEAD
 from .._package_spec import warn_missing_packages
-=======
 from .._util import get_qualified_class_name
->>>>>>> 85ec28c7
 from ..exceptions import (
     BootError,
     CastError,
