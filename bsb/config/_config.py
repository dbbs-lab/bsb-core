--- conflicted
+++ resolved
@@ -66,19 +66,9 @@
         if unmanaged := set(self.partitions.values()) - get_partitions([topology]):
             p = "', '".join(p.name for p in unmanaged)
             raise UnmanagedPartitionError(f"Please make '{p}' part of a Region.")
-<<<<<<< HEAD
         # Activate the scaffold property of each config node
-        for node in walk_nodes(self):
-            node.scaffold = scaffold
-            run_hook(node, "boot")
-=======
-        # Do an initial arrangement of the topology based on network boundaries
-        topology.arrange(
-            Boundary([0.0, 0.0, 0.0], [self.network.x, self.network.y, self.network.z])
-        )
         _boot_nodes(self, scaffold)
         self._config_isbooted = True
->>>>>>> 066a89ae
 
     def _update_storage_node(self, storage):
         if self.storage.engine != storage.format:
