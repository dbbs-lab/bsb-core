--- conflicted
+++ resolved
@@ -1,8 +1,4 @@
-<<<<<<< HEAD
-__version__ = "4.0.0a53"
-=======
 __version__ = "4.0.0a54"
->>>>>>> e8c1caca
 
 import functools
 
