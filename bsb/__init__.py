--- conflicted
+++ resolved
@@ -1,12 +1,8 @@
-<<<<<<< HEAD
-__version__ = "4.0.0a57"
-=======
 """
 A component framework for multiscale bottom-up neural modelling.
 """
 
-__version__ = "4.0.0a56"
->>>>>>> 7bdf19b2
+__version__ = "4.0.0a60"
 
 import functools
 
