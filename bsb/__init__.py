__version__ = "4.0.0a43"

import functools

# Patch functools on 3.8
try:
    functools.cache
except AttributeError:
    functools.cache = functools.lru_cache

    # Patch the 'register' method of `singledispatchmethod` pre python 3.10
    def _register(self, cls, method=None):  # pragma: nocover
        if hasattr(cls, "__func__"):
            setattr(cls, "__annotations__", cls.__func__.__annotations__)
        return self.dispatcher.register(cls, func=method)

    functools.singledispatchmethod.register = _register

<<<<<<< HEAD

from .options import profiling as _pr


if _pr:
    from .profiling import activate_session

    session = activate_session()
    meter = session.meter("root_module")
    meter.start()

from . import reporting


reporting.setup_reporting()

if _pr:
    meter.stop()
=======
from . import reporting

reporting.setup_reporting()
>>>>>>> c7e901ff
<|MERGE_RESOLUTION|>--- conflicted
+++ resolved
@@ -16,11 +16,6 @@
 
     functools.singledispatchmethod.register = _register
 
-<<<<<<< HEAD
-
-from .options import profiling as _pr
-
-
 if _pr:
     from .profiling import activate_session
 
@@ -30,13 +25,7 @@
 
 from . import reporting
 
-
 reporting.setup_reporting()
 
 if _pr:
-    meter.stop()
-=======
-from . import reporting
-
-reporting.setup_reporting()
->>>>>>> c7e901ff
+    meter.stop()