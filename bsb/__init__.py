<<<<<<< HEAD
print("Hello")
__version__ = "3.7.4"
=======
__version__ = "3.8.0"
>>>>>>> c0ad02ef

from .reporting import set_verbosity, report, warn<|MERGE_RESOLUTION|>--- conflicted
+++ resolved
@@ -1,8 +1,3 @@
-<<<<<<< HEAD
-print("Hello")
-__version__ = "3.7.4"
-=======
 __version__ = "3.8.0"
->>>>>>> c0ad02ef
 
 from .reporting import set_verbosity, report, warn