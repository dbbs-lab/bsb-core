from errr import make_tree as _t, exception as _e

_t(
    globals(),
    ScaffoldError=_e(
        SpatialDimensionError=_e(),
        ConfigurationError=_e(
            ConfigurationFormatError=_e(),
            DynamicClassError=_e(
                ConfigurableClassNotFoundError=_e(),
            ),
            CastError=_e(
                UnionCastError=_e(),
                ConfigurableCastError=_e(
                    UnknownDistributionError=_e(),
                    InvalidDistributionError=_e(),
                ),
            ),
            CastConfigurationError=_e(),
        ),
        TypeNotFoundError=_e(),
        LayerNotFoundError=_e(),
        SimulationNotFoundError=_e(),
        AdapterError=_e(
            NeuronError=_e(
                DeviceConnectionError=_e(),
                TransmitterError=_e(),
                RelayError=_e(),
            ),
            NestError=_e(
                NestKernelError=_e(
                    NestModuleError=_e(),
                ),
                NestModelError=_e(),
                KernelLockedError=_e(),
                SuffixTakenError=_e(),
                ReceptorSpecificationError=_e(),
            ),
            ParallelIntegrityError=_e("rank"),
        ),
        ConnectivityError=_e(
<<<<<<< HEAD
            ExternalSourceError=_e(
                MissingSourceError=_e(),
                IncompleteExternalMapError=_e(),
                SourceQualityError=_e(),
            ),
=======
            UnknownGIDError=_e(),
>>>>>>> b10fa187
        ),
        MorphologyError=_e(
            MorphologyRepositoryError=_e(),
            MissingMorphologyError=_e(),
            IncompleteMorphologyError=_e(),
            MorphologyDataError=_e(),
            CircularMorphologyError=_e("morphology", "component").set(list_details=True),
            CompartmentError=_e(),
        ),
        TreeError=_e(),
        VoxelizationError=_e(
            VoxelTransformError=_e(),
        ),
        ResourceError=_e(
            DatasetNotFoundError=_e(
                IntersectionDataNotFoundError=_e(),
            ),
            DataNotFoundError=_e(),
            AttributeMissingError=_e(),
        ),
        DataNotProvidedError=_e(),
    ),
)


## Warnings


class ScaffoldWarning(UserWarning):
    pass


class ConfigurationWarning(ScaffoldWarning):
    pass


class UserUserDeprecationWarning(ScaffoldWarning):
    pass


class PlacementWarning(ScaffoldWarning):
    pass


class MorphologyWarning(ScaffoldWarning):
    pass


class ConnectivityWarning(ScaffoldWarning):
    pass


class QuiverFieldWarning(ScaffoldWarning):
    pass


class RepositoryWarning(ScaffoldWarning):
    pass


class SimulationWarning(ScaffoldWarning):
    pass


class KernelWarning(SimulationWarning):
    pass


## Misc


class OrderError(ScaffoldError):
    pass


class ClassError(ScaffoldError):
    pass<|MERGE_RESOLUTION|>--- conflicted
+++ resolved
@@ -39,15 +39,12 @@
             ParallelIntegrityError=_e("rank"),
         ),
         ConnectivityError=_e(
-<<<<<<< HEAD
             ExternalSourceError=_e(
                 MissingSourceError=_e(),
                 IncompleteExternalMapError=_e(),
                 SourceQualityError=_e(),
             ),
-=======
             UnknownGIDError=_e(),
->>>>>>> b10fa187
         ),
         MorphologyError=_e(
             MorphologyRepositoryError=_e(),
