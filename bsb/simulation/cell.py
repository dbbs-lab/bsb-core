import typing

from .component import SimulationComponent
from .parameter import Parameter
from .. import config
from ..config import refs
from ..config._attrs import cfglist

if typing.TYPE_CHECKING:
    from ..cell_types import CellType


@config.node
class CellModel(SimulationComponent):
    """
    Cell models are simulator specific representations of a cell type.
    """

    cell_type: "CellType" = config.ref(refs.cell_type_ref, key="name")
    """
    The cell type that this model represents
    """
<<<<<<< HEAD
    parameters = config.list(type=Parameter)
    """
    The parameters of the model.
    """
=======
    parameters: cfglist[Parameter] = config.list(type=Parameter)
>>>>>>> 7bdf19b2

    def __lt__(self, other):
        try:
            return self.name < other.name
        except Exception:
            return True

    def get_placement_set(self, chunks=None):
        return self.cell_type.get_placement_set(chunks=chunks)<|MERGE_RESOLUTION|>--- conflicted
+++ resolved
@@ -20,14 +20,10 @@
     """
     The cell type that this model represents
     """
-<<<<<<< HEAD
-    parameters = config.list(type=Parameter)
+    parameters: cfglist[Parameter] = config.list(type=Parameter)
     """
     The parameters of the model.
     """
-=======
-    parameters: cfglist[Parameter] = config.list(type=Parameter)
->>>>>>> 7bdf19b2
 
     def __lt__(self, other):
         try:
