--- conflicted
+++ resolved
@@ -9,11 +9,7 @@
 
 @config.node
 class ConnectionModel(SimulationComponent):
-<<<<<<< HEAD
-    tag = config.attr(type=str, key="name")
+    tag: str = config.attr(type=str, key=True)
 
     def get_connectivity_set(self):
-        return self.scaffold.get_connectivity_set(self.tag)
-=======
-    connection_type: "ConnectionStrategy" = config.ref(refs.conn_type_ref, key="name")
->>>>>>> 7bdf19b2
+        return self.scaffold.get_connectivity_set(self.tag)