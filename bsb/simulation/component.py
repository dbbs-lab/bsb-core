import abc
from .. import config
from .._util import obj_str_insert


@config.node
<<<<<<< HEAD
class SimulationComponent(abc.ABC):
    name = config.attr(key=True)
=======
class SimulationComponent(SortableByAfter):
    name: str = config.attr(key=True)
>>>>>>> 7bdf19b2

    @property
    def simulation(self):
        return self._config_parent._config_parent

    @obj_str_insert
    def __str__(self):
        return f"'{self.name}'"<|MERGE_RESOLUTION|>--- conflicted
+++ resolved
@@ -4,13 +4,8 @@
 
 
 @config.node
-<<<<<<< HEAD
 class SimulationComponent(abc.ABC):
-    name = config.attr(key=True)
-=======
-class SimulationComponent(SortableByAfter):
     name: str = config.attr(key=True)
->>>>>>> 7bdf19b2
 
     @property
     def simulation(self):
