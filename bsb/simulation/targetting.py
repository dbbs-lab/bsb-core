import copy
import functools
import math
import random
import typing

import numpy as np
from numpy.random import default_rng
from .. import config
from ..config import refs, types

if typing.TYPE_CHECKING:
    from .cell import CellModel


@config.dynamic(attr_name="strategy", default="all", auto_classmap=True)
class Targetting:
    type: typing.Union[
        typing.Literal["cell"], typing.Literal["connection"]
    ] = config.attr(type=types.in_(["cell", "connection"]), default="cell")

    def get_targets(self, adapter, simulation, simdata):
        if self.type == "cell":
            return simdata.populations
        elif self.type == "connection":
            return simdata.connections


@config.node
class CellTargetting(Targetting, classmap_entry="all"):
    @config.property
    def type(self):
        return "cell"

    def get_targets(self, adapter, simulation, simdata):
        return simdata.populations


@config.node
class ConnectionTargetting(Targetting, classmap_entry="all_connections"):
    @config.property
    def type(self):
        return "connection"

    def get_targets(self, adapter, simulation, simdata):
        return simdata.connections


class CellModelFilter:
    cell_models: list["CellModel"] = config.reflist(
        refs.sim_cell_model_ref, required=False
    )

    def get_targets(self, adapter, simulation, simdata):
        return {
            model: pop
            for model, pop in simdata.populations.items()
            if not self.cell_models or model in self.cell_models
        }


class FractionFilter:
    count = config.attr(
        type=int, required=types.mut_excl("fraction", "count", required=False)
    )
    fraction = config.attr(
        type=types.fraction(),
        required=types.mut_excl("fraction", "count", required=False),
    )

    def satisfy_fractions(self, targets):
        return {model: self._frac(data) for model, data in targets.items()}

    def _frac(self, data):
        take = None
        if self.count is not None:
            take = self.count
        if self.fraction is not None:
            take = math.floor(len(data) * self.fraction)
        if take is None:
            return data
        else:
            # Select `take` elements from data with a boolean mask (otherwise a sorted
            # integer mask would be required)
            idx = np.zeros(len(data), dtype=bool)
            idx[np.random.default_rng().integers(0, len(data), take)] = True
            return data[idx]

    @staticmethod
    def filter(f):
        @functools.wraps(f)
        def wrapper(self, *args, **kwargs):
            return self.satisfy_fractions(f(self, *args, **kwargs))

<<<<<<< HEAD
    def get_targets(self, cells, connections):
        return [cell for cell in cells.values() if cell.cell_model in self.cell_models]
=======
        return wrapper
>>>>>>> 7f12b387


@config.node
class CellModelTargetting(
    CellModelFilter, FractionFilter, CellTargetting, classmap_entry="cell_model"
):
    """
    Targets all cells of certain cell models.
    """

    cell_models: list["CellModel"] = config.reflist(
        refs.sim_cell_model_ref, required=True
    )

    @FractionFilter.filter
    def get_targets(self, adapter, simulation, simdata):
        return super().get_targets(adapter, simulation, simdata)


@config.node
class RepresentativesTargetting(
    CellModelFilter, FractionFilter, CellTargetting, classmap_entry="representatives"
):
    """
    Targets all identifiers of certain cell types.
    """

    n: int = config.attr(type=int, default=1)

    @FractionFilter.filter
    def get_targets(self, adapter, simulation, simdata):
        return {
            model: default_rng().choice(len(pop), size=self.n, replace=False)
            for model, pop in super().get_targets(adapter, simulation, simdata)
        }


@config.node
class ByIdTargetting(FractionFilter, CellTargetting, classmap_entry="by_id"):
    """
    Targets all given identifiers.
    """

    ids: dict[str, list[int]] = config.attr(
        type=types.dict(type=types.list(type=int)), required=True
    )

    @FractionFilter.filter
    def get_targets(self, adapter, simulation, simdata):
        by_name = {model.name: model for model in simdata.populations.keys()}
        return {
            model: simdata.populations[model][ids]
            for model_name, ids in self.ids.items()
            if (model := by_name.get(model_name)) is not None
        }


@config.node
class ByLabelTargetting(
    CellModelFilter, FractionFilter, CellTargetting, classmap_entry="by_label"
):
    """
    Targets all given labels.
    """

    labels: list[str] = config.attr(type=types.list(type=str), required=True)

<<<<<<< HEAD
    def get_targets(self, cells, connections):
        return [
            cell for cell in cells.values() if cell.cell_model.name in self.cell_models
        ]
=======
    @FractionFilter.filter
    def get_targets(self, adapter, simulation, simdata):
        return {
            model: simdata.populations[
                simdata.placement[model].get_label_mask(self.labels)
            ]
            for model in super().get_targets(adapter, simulation, simdata).keys()
        }
>>>>>>> 7f12b387


@config.node
class CylindricalTargetting(
    CellModelFilter, FractionFilter, CellTargetting, classmap_entry="cylinder"
):
    """
    Targets all cells in a cylinder along specified axis.
    """

    origin: list[float] = config.attr(type=types.list(type=float, size=2))
    axis: typing.Union[
        typing.Literal["x"], typing.Literal["y"], typing.Literal["z"]
    ] = config.attr(type=types.in_(["x", "y", "z"]), default="y")
    radius: float = config.attr(type=float, required=True)

    @FractionFilter.filter
    def get_targets(self, adapter, simulation, simdata):
        """
        Target all or certain cells within a cylinder of specified radius.
        """
        if self.axis == "x":
            axes = [1, 2]
        elif self.axis == "y":
            axes = [0, 2]
        else:
            axes = [0, 1]
<<<<<<< HEAD
        return [
            cell
            for cell in cells
            if np.sum((cell._bsb_ref_pos[axes] - self.origin[axes]) ** 2)
            < self.radius**2
        ]
=======
        return {
            model: simdata.populations[model][
                np.sum(
                    simdata.placement[model].load_positions()[:, axes] - self.origin**2,
                    axis=0,
                )
                < self.radius**2
            ]
            for model in super().get_targets(adapter, simulation, simdata).keys()
        }
>>>>>>> 7f12b387


@config.node
class SphericalTargetting(
    CellModelFilter, FractionFilter, CellTargetting, classmap_entry="sphere"
):
    """
    Targets all cells in a sphere.
    """

    origin: list[float] = config.attr(type=types.list(type=float, size=3), required=True)
    radius: float = config.attr(type=float, required=True)

    @FractionFilter.filter
    def get_targets(self, adapter, simulation, simdata):
        """
        Target all or certain cells within a sphere of specified radius.
        """
<<<<<<< HEAD

        return [
            cell
            for cell in super().get_targets(cells, connections)
            if np.sum((cell._bsb_ref_pos - self.origin) ** 2) < self.radius**2
        ]
=======
        return {
            model: simdata.populations[model][
                (
                    np.sum(
                        (simdata.placement[model].load_positions() - self.origin) ** 2,
                        axis=1,
                    )
                    < self.radius**2
                )
            ]
            for model in super().get_targets(adapter, simulation, simdata).keys()
        }
>>>>>>> 7f12b387


@config.dynamic(
    attr_name="strategy",
    default="everywhere",
    auto_classmap=True,
    classmap_entry="everywhere",
)
class LocationTargetting:
    def get_locations(self, cell):
        return cell.locations


@config.node
class SomaTargetting(LocationTargetting, classmap_entry="soma"):
    def get_locations(self, cell):
        return [cell.locations[(0, 0)]]


@config.node
class LabelTargetting(LocationTargetting, classmap_entry="label"):
    labels = config.list(required=True)

    def get_locations(self, cell):
        locs = [
            loc
            for loc in cell.locations.values()
            if all(l in loc.section.labels for l in self.labels)
        ]
<<<<<<< HEAD
        return locs


@config.node
class BranchLocTargetting(LabelTargetting, classmap_entry="branch"):
    x = config.attr(type=types.fraction(), default=0.5)

    def get_locations(self, cell):
        locations = super().get_locations(cell)
        branches = set()
        selected = []
        for loc in locations:
            if (
                loc._loc[0] not in branches
                and loc.arc(0) <= self.x
                and loc.arc(1) > self.x
            ):
                selected.append(loc)
                branches.add(loc._loc[0])
        return selected
=======
        return locs
>>>>>>> 7f12b387
<|MERGE_RESOLUTION|>--- conflicted
+++ resolved
@@ -92,12 +92,7 @@
         def wrapper(self, *args, **kwargs):
             return self.satisfy_fractions(f(self, *args, **kwargs))
 
-<<<<<<< HEAD
-    def get_targets(self, cells, connections):
-        return [cell for cell in cells.values() if cell.cell_model in self.cell_models]
-=======
         return wrapper
->>>>>>> 7f12b387
 
 
 @config.node
@@ -165,12 +160,6 @@
 
     labels: list[str] = config.attr(type=types.list(type=str), required=True)
 
-<<<<<<< HEAD
-    def get_targets(self, cells, connections):
-        return [
-            cell for cell in cells.values() if cell.cell_model.name in self.cell_models
-        ]
-=======
     @FractionFilter.filter
     def get_targets(self, adapter, simulation, simdata):
         return {
@@ -179,7 +168,6 @@
             ]
             for model in super().get_targets(adapter, simulation, simdata).keys()
         }
->>>>>>> 7f12b387
 
 
 @config.node
@@ -207,14 +195,6 @@
             axes = [0, 2]
         else:
             axes = [0, 1]
-<<<<<<< HEAD
-        return [
-            cell
-            for cell in cells
-            if np.sum((cell._bsb_ref_pos[axes] - self.origin[axes]) ** 2)
-            < self.radius**2
-        ]
-=======
         return {
             model: simdata.populations[model][
                 np.sum(
@@ -225,7 +205,6 @@
             ]
             for model in super().get_targets(adapter, simulation, simdata).keys()
         }
->>>>>>> 7f12b387
 
 
 @config.node
@@ -244,14 +223,6 @@
         """
         Target all or certain cells within a sphere of specified radius.
         """
-<<<<<<< HEAD
-
-        return [
-            cell
-            for cell in super().get_targets(cells, connections)
-            if np.sum((cell._bsb_ref_pos - self.origin) ** 2) < self.radius**2
-        ]
-=======
         return {
             model: simdata.populations[model][
                 (
@@ -264,7 +235,6 @@
             ]
             for model in super().get_targets(adapter, simulation, simdata).keys()
         }
->>>>>>> 7f12b387
 
 
 @config.dynamic(
@@ -294,7 +264,6 @@
             for loc in cell.locations.values()
             if all(l in loc.section.labels for l in self.labels)
         ]
-<<<<<<< HEAD
         return locs
 
 
@@ -314,7 +283,4 @@
             ):
                 selected.append(loc)
                 branches.add(loc._loc[0])
-        return selected
-=======
-        return locs
->>>>>>> 7f12b387
+        return selected