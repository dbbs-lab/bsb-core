--- conflicted
+++ resolved
@@ -68,9 +68,6 @@
         storage = self.scaffold.storage
         storage._PlacementSet.require(storage._engine, self)
 
-<<<<<<< HEAD
-    def get_placement_set(self, *args, **kwargs):
-=======
     @obj_str_insert
     def __repr__(self):
         cells_placed = len(self.get_placement_set())
@@ -83,8 +80,7 @@
         """
         return self.scaffold.get_placement_of(self)
 
-    def get_placement_set(self, chunks=None):
->>>>>>> 45d8e853
+    def get_placement_set(self, *args, **kwargs):
         """
         Retrieve this cell type's placement data
 
