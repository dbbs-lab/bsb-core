from .statistics import Statistics
from .plotting import plot_network
import numpy as np
import time
from .trees import TreeCollection
from .output import MorphologyRepository
from .helpers import map_ndarray, listify_input
from .models import CellType
from .connectivity import ConnectionStrategy
from warnings import warn as std_warn
from .exceptions import *
from .reporting import report, warn, has_mpi_installed, get_report_file
from .config import JSONConfig
import json

###############################
## Scaffold class
#    * Bootstraps configuration
#    * Loads geometries, morphologies, ...
#    * Creates network architecture
#    * Sets up simulation


class TreeCollectionGroup:
    def add_collection(self, name, handler):
        self.__dict__[name] = TreeCollection(name, handler)


def from_hdf5(file):
    """
    Generate a :class:`.core.Scaffold` from an HDF5 file.

    :param file: Path to the HDF5 file.
    :returns: A scaffold object
    :rtype: :class:`Scaffold`
    """
    from .config import _from_hdf5

    config = _from_hdf5(file)
    # Overwrite the compile-time file specification as the file might have been moved or
    # renamed.
    config.output_formatter.file = file
    # If a morphology_repository specification is present, remove it. Standalone
    # morphology repositories are integrated  into the HDF5 file during compilation.
    if hasattr(config.output_formatter, "morphology_repository"):
        del config.output_formatter.morphology_repository
    return Scaffold(config, from_file=file)


class Scaffold:
    """
    This is the main object of the bsb package and bootstraps itself
    with a :doc:`configuration </configuration>`.

    During the compilation phase it can :doc:`place </placement>` and
    :doc:`connect </connectivity>` cells based on Layers,
    :doc:`cell type </guides/cell-type>` and :doc:`connection type
    </guides/connection-type>` configuration.

    The output can be stored in different :doc:`formats </guides/formats>` and
    can be used to have the scaffold set up simulations in common neuroscience
    simulators such as NEST or NEURON.
    """

    def __init__(self, config, from_file=None):
        self._initialise_MPI()
        self.configuration = config
        self.reset_network_cache()
        # Debug statistics, unused.
        self.statistics = Statistics(self)
        self._initialise_output_formatter()
        self.trees = TreeCollectionGroup()
        self.trees.add_collection("cells", self.output_formatter)
        self.trees.add_collection("morphologies", self.output_formatter)
        self._nextId = 0
        # Use the configuration to initialise all components such as cells and layers
        # to prepare for the network architecture compilation.
        self._intialise_components()
        self._intialise_simulators()

        # Tell the output formatter that we've loaded from an output and initialise scaffold from it.
        if from_file:
            self.output_formatter.file = from_file
            self.output_formatter.init_scaffold()

    def _initialise_MPI(self):
        # Delegate initialization of MPI to the reporting module. Which is weird, bu
        # required to make NEURON play nice. Check the results here and copy them over.
        # `has_mpi_installed` is imported from the `.reporting` namespace.
        if has_mpi_installed:
            # Import mpi4py and its MPI submodule.
            from mpi4py import MPI

            self.MPI = MPI
            self.MPI_rank = MPI.COMM_WORLD.rank
            self.has_mpi_installed = True
            self.is_mpi_master = self.MPI_rank == 0
            self.is_mpi_slave = self.MPI_rank != 0
        else:
            self.has_mpi_installed = False
            self.is_mpi_master = True
            self.is_mpi_slave = False

    def _intialise_components(self):
        """
        Initialise all of the components of the scaffold.

        The configuration step parses the configuration string into scaffold
        components such as layers, cell types, simulations, ... The initialisation
        step then does the following:

        * Hand each component a reference to the scaffold they're a part of.
        * Run the component specific validation (call `component.validate`)
        * Boot each component.
        """
        # Initialise the components now that the scaffoldInstance is available
        self._initialise_layers()
        self._initialise_cells()
        self._initialise_morphologies()
        self._initialise_placement_strategies()
        self._initialise_connection_types()
        self._initialise_simulations()
        self._initialise_hooks()

    def report(self, message, level=2, ongoing=False, token=None):
        """
        Send a message to the appropriate output channel.

        :param message: Text message to send.
        :type message: string
        :param level: Verbosity level of the message.
        :type level: int
        :param ongoing: The message is part of an ongoing progress report. This replaces the endline (`\\n`) character with a carriage return (`\\r`) character
        :deprecated: Use :func:`.reporting.report`
        """
        std_warn("Deprecated in favor of `bsb.reporting.report`.", UserDeprecationWarning)
        report(message, level=level, ongoing=ongoing)

    def warn(self, message, category=None):
        """
        Send a warning.

        :param message: Warning message
        :type message: string
        :param category: The class of the warning.
        :deprecated: Use :func:`.reporting.warn`
        """
        std_warn("Deprecated in favor of `bsb.reporting.warn`.", UserDeprecationWarning)
        warn(message, category)

    def _intialise_simulators(self):
        self.simulators = self.configuration.simulators

    def _initialise_cells(self):
        for cell_type in self.configuration.cell_types.values():
            cell_type.initialise(self)

    def _initialise_layers(self):
        for layer in self.configuration.layers.values():
            layer.initialise(self)

    def _initialise_placement_strategies(self):
        for placement in self.configuration.placement_strategies.values():
            placement.initialise(self)

    def _initialise_connection_types(self):
        for connection_type in self.configuration.connection_types.values():
            connection_type.initialise(self)
            # Wrap the connect function.
            connection_type._wrap_connect()

    def _initialise_morphologies(self):
        for geometry in self.configuration.morphologies.values():
            geometry.initialise(self)

    def _initialise_hooks(self):
        for hook in self.configuration.after_placement_hooks.values():
            hook.initialise(self)
        for hook in self.configuration.after_connect_hooks.values():
            hook.initialise(self)

    def _initialise_simulations(self):
        for simulation in self.configuration.simulations.values():
            self._initialise_simulation(simulation)

    def _initialise_simulation(self, simulation):
        simulation.initialise(self)
        for sim_cell in simulation.cell_models.values():
            sim_cell.initialise(self)
        for sim_connection in simulation.connection_models.values():
            sim_connection.initialise(self)
        for device in simulation.devices.values():
            device.initialise(self)

    def place_cell_types(self):
        """
        Run the placement strategies of all cell types.
        """
        sorted_cell_types = CellType.resolve_order(self.configuration.cell_types)
        for cell_type in sorted_cell_types:
            self.place_cell_type(cell_type)

    def place_cell_type(self, cell_type):
        """
        Place a cell type.
        """
        # Place cell type according to PlacementStrategy
        cell_type.placement.place()
        if cell_type.entity:
            entities = self.entities_by_type[cell_type.name]
            report(
                "Finished placing {} {} entities.".format(len(entities), cell_type.name),
                level=2,
            )
        else:
            # Get the placed cells
            cells = self.cells_by_type[cell_type.name][:, 2:5]
            # Construct a tree of the placed cells
            self.trees.cells.create_tree(cell_type.name, cells)
            report(
                "Finished placing {} {} cells.".format(len(cells), cell_type.name),
                level=2,
            )

    def connect_cell_types(self):
        """
        Run the connection strategies of all cell types.
        """
        sorted_connection_types = ConnectionStrategy.resolve_order(
            self.configuration.connection_types
        )
        for connection_type in sorted_connection_types:
            self.connect_type(connection_type)

    def connect_type(self, connection_type):
        """
        Run a connection type
        """
        source_name = connection_type.from_cell_types[0].name
        target_name = connection_type.to_cell_types[0].name
        report(
            "Started connecting {} with {} .".format(source_name, target_name),
            level=2,
        )
        connection_type.connect()
        # Iterates for each tag of the connection_type
        for tag in range(len(connection_type.tags)):

            conn_num = np.shape(connection_type.get_connection_matrices()[tag])[0]
            report(
                "Finished connecting {} with {} (tag: {} - total connections: {}).".format(
                    source_name, target_name, connection_type.tags[tag], conn_num
                ),
                level=2,
            )

    def run_after_placement_hooks(self):
        """
        Run all after placement hooks.
        """
        for hook in self.configuration.after_placement_hooks.values():
            hook.after_placement()

    def run_after_connectivity_hooks(self):
        """
        Run all after placement hooks.
        """
        for hook in self.configuration.after_connect_hooks.values():
            hook.after_connectivity()

    def compile_network(self, tries=1, output=True):
        """
        Run all steps in the scaffold sequence to obtain a full network.

        :param output: Store the network after compilation.
        :type output: boolean
        """
        times = np.zeros(tries)
        for i in np.arange(tries, dtype=int):
            if i > 0:
                self.reset_network_cache()
            t = time.time()
            for step in (
                self.place_cell_types,
                self.run_after_placement_hooks,
                self.connect_cell_types,
                self.run_after_connectivity_hooks,
            ):
                step()
                if output:
                    self.compile_output()

            for type in self.configuration.cell_types.values():
                if type.entity:
                    count = self.entities_by_type[type.name].shape[0]
                else:
                    count = self.cells_by_type[type.name].shape[0]
                placed = type.placement.get_placement_count()
                if placed == 0 or count == 0:
                    report("0 {} placed (0%)".format(type.name), level=1)
                    continue
                density_msg = ""
                percent = int((count / type.placement.get_placement_count()) * 100)
                if type.placement.layer is not None:
                    volume = type.placement.layer_instance.volume
                    density_gotten = "%.4g" % (count / volume)
                    density_wanted = "%.4g" % (
                        type.placement.get_placement_count() / volume
                    )
                    density_msg = " Desired density: {}. Actual density: {}".format(
                        density_wanted, density_gotten
                    )
                report(
                    "{} {} placed ({}%).".format(
                        count,
                        type.name,
                        percent,
                    ),
                    level=2,
                )
            report("Average runtime: {}".format(np.average(times)), level=2)

    def _initialise_output_formatter(self):
        self.output_formatter = self.configuration.output_formatter
        self.output_formatter.initialise(self)
        # Alias the output formatter to some other functions it provides.
        self.morphology_repository = self.output_formatter
        self.tree_handler = self.output_formatter
        # Load an actual morphology repository if it is provided
        if (
            not self.is_compiled()
            and self.output_formatter.morphology_repository is not None
        ):
            # We are in a precompilation state and the configuration specifies us to use a morpho repo.
            self.morphology_repository = MorphologyRepository(
                self.output_formatter.morphology_repository
            )

    def plot_network_cache(self, fig=None):
        """
        Plot everything currently in the network cache.
        """
        plot_network(self, fig=fig, from_memory=True)

    def reset_network_cache(self):
        """
        Clear out everything stored in the network cache.
        """
        # Cell positions dictionary per cell type. Columns: X, Y, Z.
        cell_types = list(
            filter(
                lambda c: not hasattr(c, "entity") or not c.entity,
                self.configuration.cell_types.values(),
            )
        )
        entities = list(
            filter(
                lambda c: hasattr(c, "entity") and c.entity,
                self.configuration.cell_types.values(),
            )
        )
        self.cells_by_type = {c.name: np.empty((0, 5)) for c in cell_types}
        # Entity IDs per cell type.
        self.entities_by_type = {e.name: np.empty((0)) for e in entities}
        # Cell connections per connection type. Columns: From ID, To ID.
        self.cell_connections_by_tag = {
            key: np.empty((0, 2)) for key in self.configuration.connection_types.keys()
        }
        self.connection_morphologies = {}
        self.connection_compartments = {}
        self.appends = {}
        self._connectivity_set_meta = {}
        self.labels = {}
        self.rotations = {}

    def run_simulation(self, simulation_name, quit=False):
        """
        Run a simulation starting from the default single-instance adapter.

        :param simulation_name: Name of the simulation in the configuration.
        :type simulation_name: string
        """
        t = time.time()
        simulation, simulator = self.prepare_simulation(simulation_name)
        # If we're reporting to a file, add a stream of progress event messages..
        report_file = get_report_file()
        if report_file:
            listener = ReportListener(self, report_file)
            simulation.add_progress_listener(listener)
        simulation.simulate(simulator)
        result_path = simulation.collect_output(simulator)
        time_sim = time.time() - t
        report("Simulation runtime: {}".format(time_sim), level=2)
        if quit and hasattr(simulator, "quit"):
            simulator.quit()
        time_sim = time.time() - t
        report("Simulation runtime: {}".format(time_sim), level=2)
        return result_path

    def get_simulation(self, simulation_name):
        """
        Retrieve the default single-instance adapter for a simulation.
        """
        if simulation_name not in self.configuration.simulations:
            raise SimulationNotFoundError(
                "Unknown simulation '{}', choose from: {}".format(
                    simulation_name, ", ".join(self.configuration.simulations.keys())
                )
            )
        simulation = self.configuration.simulations[simulation_name]
        return simulation

    def prepare_simulation(self, simulation_name):
        """
        Retrieve and prepare the default single-instance adapter for a simulation.
        """
        simulation = self.get_simulation(simulation_name)
        simulator = simulation.prepare()
        return simulation, simulator

    def place_cells(self, cell_type, layer, positions, rotations=None):
        """
        Place cells inside of the scaffold

        .. code-block:: python

            # Add one granule cell at position 0, 0, 0
            cell_type = scaffold.get_cell_type("granule_cell")
            scaffold.place_cells(cell_type, cell_type.layer_instance, [[0., 0., 0.]])

        :param cell_type: The type of the cells to place.
        :type cell_type: :class:`.models.CellType`
        :param layer: The layer in which to place the cells.
        :type layer: :class:`.models.Layer`
        :param positions: A collection of xyz positions to place the cells on.
        :type positions: Any `np.concatenate` type of shape (N, 3).
        """
        cell_count = positions.shape[0]
        if cell_count == 0:
            return
        # Create an ID for each cell.
        cell_ids = self._allocate_ids(positions.shape[0])
        # Spoof old cache
        cell_data = np.column_stack((cell_ids, np.zeros(positions.shape[0]), positions))
        # Cache them per type
        self.cells_by_type[cell_type.name] = np.concatenate(
            (self.cells_by_type[cell_type.name], cell_data)
        )

        placement_dict = self.statistics.cells_placed
        if cell_type.name not in placement_dict:
            placement_dict[cell_type.name] = 0
        placement_dict[cell_type.name] += cell_count
        if not hasattr(cell_type.placement, "cells_placed"):
            setattr(cell_type.placement, "cells_placed", 0)
        cell_type.placement.cells_placed += cell_count

        if rotations is not None:
            if cell_type.name not in self.rotations:
                self.rotations[cell_type.name] = np.empty((0, 2))
            self.rotations[cell_type.name] = np.concatenate(
                (self.rotations[cell_type.name], rotations)
            )
        return cell_ids

        return cell_ids

    def _allocate_ids(self, count):
        # Allocate a set of unique cell IDs in the scaffold.
        IDs = np.array(range(self._nextId, self._nextId + count), dtype=int)
        self._nextId += count
        return IDs

    def connect_cells(
        self,
        connection_type,
        connectome_data,
        tag=None,
        morphologies=None,
        compartments=None,
        meta=None,
        morpho_map=None,
    ):
        """
        Store connections for a connection type. Will store the
        ``connectome_data`` under ``bsb.cell_connections_by_tag``, a
        mapped version of the morphology names under
        ``bsb.connection_morphologies`` and the compartments under
        ``bsb.connection_compartments``.

        :param connection_type: The connection type. The name of the connection type will be used by default as the tag.
        :type connection_type: :class:`ConnectionStrategy`
        :param connectome_data: A 2D ndarray with 2 columns: the presynaptic cell id and the postsynaptic cell id.
        :type connectome_data: :class:`numpy.ndarray`
        :param tag: The name of the dataset in the storage. If no tag is given, the name of the connection type is used. This parameter can be used to create multiple different connection set per connection type.
        :type tag: string
        :param morphologies: A 2D ndarray with 2 columns: the presynaptic morphology name and the postsynaptic morphology name.
        :type morphologies: :class:`numpy.ndarray`
        :param compartments: A 2D ndarray with 2 columns: the presynaptic compartment id and the postsynaptic compartment id.
        :type compartments: :class:`numpy.ndarray`
        :param meta: Additional metadata to be stored on the connectivity set.
        :type meta: dict
        """
        # Allow 1 connection type to store multiple connectivity datasets by utilizing tags
        tag = tag or connection_type.name
        # Keep track of relevant tags in the connection_type object
        if tag not in connection_type.tags:
            connection_type.tags.append(tag)
        self._append_tagged("cell_connections_by_tag", tag, connectome_data)
        if compartments is not None or morphologies is not None:
            if len(morphologies) != len(connectome_data) or len(compartments) != len(
                connectome_data
            ):
                raise MorphologyDataError(
                    "The morphological data did not match the connectome data."
                )
            self._append_mapped(
                "connection_morphologies", tag, morphologies, use_map=morpho_map
            )
            self._append_tagged("connection_compartments", tag, compartments)
        # Store the metadata internally until the output is compiled.
        if meta is not None:
            self._connectivity_set_meta[tag] = meta

    def create_entities(self, cell_type, count):
        """
        Create entities in the simulation space.

        Entities are different from cells because they have no positional data and
        don't influence the placement step. They do have a representation in the
        connection and simulation step.

        :param cell_type: The cell type of the entities
        :type cell_type: :class:`.models.CellType`
        :param count: Number of entities to place
        :type count: int
        """
        if count == 0:
            return
        # Create an ID for each entity.
        entities_ids = self._allocate_ids(count)

        # Cache them per type
        if not cell_type.name in self.entities_by_type:
            self.entities_by_type[cell_type.name] = entities_ids
        else:
            self.entities_by_type[cell_type.name] = np.concatenate(
                (self.entities_by_type[cell_type.name], entities_ids)
            )

        placement_dict = self.statistics.cells_placed
        if not cell_type.name in placement_dict:
            placement_dict[cell_type.name] = 0
        placement_dict[cell_type.name] += count
        if not hasattr(cell_type.placement, "cells_placed"):
            setattr(cell_type.placement, "cells_placed", 0)
        cell_type.placement.cells_placed += count

        return entities_ids

    def _append_tagged(self, attr, tag, data):
        """
        Appends or creates data to a tagged numpy array in a dictionary attribute of
        the scaffold.
        """
        if tag in self.__dict__[attr]:
            cache = self.__dict__[attr][tag]
            self.__dict__[attr][tag] = np.concatenate((cache, data))
        else:
            self.__dict__[attr][tag] = np.copy(data)

    def _append_mapped(self, attr, tag, data, use_map=None):
        """
        Appends or creates the data with a map to a tagged numpy array in a dictionary
        attribute of the scaffold.
        """
        # Map data
        if use_map:  # Is the data already mapped and should we use the given map?
            if not attr + "_map" in self.__dict__[attr]:
                self.__dict__[attr][tag + "_map"] = use_map.copy()
            else:
                data += len(self.__dict__[attr][tag + "_map"])
                self.__dict__[attr][tag + "_map"].extend(use_map)
            mapped_data = np.array(data, dtype=int)
        else:
            if not attr + "_map" in self.__dict__[attr]:
                self.__dict__[attr][tag + "_map"] = []
            mapped_data, data_map = map_ndarray(
                data, _map=self.__dict__[attr][tag + "_map"]
            )
            mapped_data = np.array(mapped_data, dtype=int)

        # Append data
        if tag in self.__dict__[attr]:
            cache = self.__dict__[attr][tag]
            self.__dict__[attr][tag] = np.concatenate((cache, mapped_data))
        else:
            self.__dict__[attr][tag] = np.copy(mapped_data)

    def append_dset(self, name, data):
        """
        Append a custom dataset to the scaffold output.

        :param name: Unique identifier for the dataset.
        :type name: string
        :param data: The dataset
        """
        self.appends[name] = data

    def load_appendix(self, name, skip_cache=False):
        """
        Load a custom dataset from the scaffold cache or output.

        :param name: Unique identifier for the dataset.
        :type name: string
        :param skip_cache: Ignore any cached data and read only from the output.
        :type skip_cache: bool
        """
        if not skip_cache and name in self.appends:
            return self.appends[name]
        else:
            return self.output_formatter.load_appendix(name)

    def get_cells_by_type(self, name):
        """
        Find all of the cells of a certain type. This information will be gathered
        from the cache first, and if that isn't present, from persistent storage.

        :param name: Name of the cell type.
        """
        if name not in self.cells_by_type:
            raise TypeNotFoundError(
                "Attempting to load unknown cell type '{}'".format(name)
            )
        if self.cells_by_type[name].shape[0] == 0:
            if not self.output_formatter.exists():
                return self.cells_by_type[name]
            if self.output_formatter.has_cells_of_type(name):
                self.cells_by_type[name] = self.output_formatter.get_cells_of_type(name)
            else:
                raise TypeNotFoundError(
                    "Cell type '{}' not found in output storage".format(name)
                )
        return self.cells_by_type[name]

    def get_entities_by_type(self, name):
        """
        Find all of the entities of a certain type. This information will be gathered
        from the cache first, and if that isn't present, from persistent storage.

        :param name: Name of the cell type.
        """
        if name not in self.entities_by_type:
            raise TypeNotFoundError(
                "Attempting to load unknown entity type '{}'".format(name)
            )
        if self.entities_by_type[name].shape[0] == 0:
            if not self.output_formatter.exists():
                return self.entities_by_type[name]
            if self.output_formatter.has_cells_of_type(name, entity=True):
                self.entities_by_type[name] = self.output_formatter.get_cells_of_type(
                    name, entity=True
                )
            else:
                raise TypeNotFoundError(
                    "Entity type '{}' not found in output storage".format(name)
                )
        return self.entities_by_type[name]

    def compile_output(self):
        """
        Task the output formatter to generate all output from the current state.

        The default formatter is the HDF5Formatter; therefor calling this function
        will generate an HDF5 file that contains all the data currently present in
        this object.
        """
        self.output_formatter.create_output()

    def _connection_types_query(self, pre_query=[], post_query=[]):
        # Filter network connection types for any type that satisfies both
        # the presynaptic and postsynaptic query. Empty queries satisfy all
        # types. The presynaptic query is satisfied if the conn type contains
        # any of the queried cell types presynaptically, and same for post.

<<<<<<< HEAD
        # print("Looking for pre:", [p.name for p in pre_query])
        # print("Looking for post:", [p.name for p in post_query])

        def partial_query(types, query):
            # print("Types:", [type.name for type in types])
            # print("Query:", [q.name for q in query])
            # if not query:
            #     print("Result HAS to be True based on query.")
            # else:
            #     print("Any of `types` in `query`?", types, query, any(
            #         cell_type in query
            #         for cell_type in types
            #     ))
            res = (
                # If the query is empty, we don't need to filter.
                not query
                # Otherwise, look for the connection types that contain any
                # of the cell types we are looking for.
                or any(
                    cell_type in query
                    for cell_type in types
                )
            )
            # print("Result:", res)
            return res

        def query(conn_type):
            # print("Checking", conn_type.name)
            # print([t.name for t in conn_type.from_cell_types])
            # print([t.name for t in conn_type.to_cell_types])
            # print("- Pre query")
            pre_res = partial_query(conn_type.from_cell_types, pre_query)
            # print("- Post query")
            post_res = partial_query(conn_type.to_cell_types, post_query)
            return pre_res and post_res

        return [
            conn_type
            for conn_type in self.configuration.connection_types.values()
            if query(conn_type)
        ]

    def query_connection_types(
        self, any=None, pre=None, post=None
    ):
=======
        def partial_query(types, query):
            return not query or any(cell_type in query for cell_type in types)

        def query(conn_type):
            pre_match = partial_query(conn_type.from_cell_types, pre_query)
            post_match = partial_query(conn_type.to_cell_types, post_query)
            return pre_match and post_match

        types = self.configuration.connection_types.values()
        return [*filter(query, types)]

    def query_connection_types(self, any=None, pre=None, post=None):
>>>>>>> 889bb7b4
        """
        Search for connection types that include specific cell types as pre- or postsynaptic targets.

        :param any: Cell type names that will include connection types that have the given cell types as either pre- or postsynaptic targets.
        :type any: string or sequence of strings.
        :param postsynaptic: Cell type names that will include connection types that have the given cell types as postsynaptic targets.
        :type postsynaptic: Union[CellType, List[CellType]].
        :param presynaptic: Cell type names that will include connection types that have the given cell types as presynaptic targets.
        :type presynaptic: Union[CellType, List[CellType]].
        :returns: The connection types that meet the specified criteria.
        :rtype: dict
        """
        if any is None and pre is None and post is None:
            raise ArgumentError("No query specified")
<<<<<<< HEAD
        # Make a list out of the input elements
        pre = listify_input(pre)
        post = listify_input(post)
        # Initialize empty omitted lists
        if any is not None:  # Add any cell types as both post and presynaptic targets
            any = listify_input(any)
            pre.extend(any)
            post.extend(any)

        # Execute the query and return results.
        return self._connection_types_query(pre, post)

    def query_connection_cache(
        self, any=None, pre=None, post=None
    ):
=======
        pre = listify_input(pre)
        post = listify_input(post)
        if any is not None:
            any = listify_input(any)
            pre.extend(any)
            post.extend(any)

        return self._connection_types_query(pre, post)

    def query_connection_cache(self, any=None, pre=None, post=None):
>>>>>>> 889bb7b4
        """
        Get the connections currently in the cache for connection types that include certain cell types as targets.

        :param any: Cell type names that will include connection types that have the given cell types as either pre- or postsynaptic targets.
        :type any: string or sequence of strings.
        :param postsynaptic: Cell type names that will include connection types that have the given cell types as postsynaptic targets.
        :type postsynaptic: Union[CellType, List[CellType]].
        :param presynaptic: Cell type names that will include connection types that have the given cell types as presynaptic targets.
        :type presynaptic: Union[CellType, List[CellType]].

        :see: query_connection_types
        """
        queried = self.query_connection_types(any, pre, post)
<<<<<<< HEAD
        try:
            print("QUERY", pre.name, post.name)
        except:
            pass
        try:
            print("QUERY", [p.name for p in pre], [p.name for p in post])
        except:
            pass
        print("RESULT", [q.name for q in queried])
        return {
            type: type.get_connection_matrices()
            for type in queried
        }
=======
        return {type: type.get_connection_matrices() for type in queried}
>>>>>>> 889bb7b4

    def query_connection_sets(self, any=None, pre=None, post=None):
        """
        Get the connectivity sets from storage for connection types that include certain cell types as targets.

        :param any: Cell type names that will include connection types that have the given cell types as either pre- or postsynaptic targets.
        :type any: string or sequence of strings.
        :param postsynaptic: Cell type names that will include connection types that have the given cell types as postsynaptic targets.
        :type postsynaptic: Union[CellType, List[CellType]].
        :param presynaptic: Cell type names that will include connection types that have the given cell types as presynaptic targets.
        :type presynaptic: Union[CellType, List[CellType]].

        :see: query_connection_types
        :rtype: :class:`bsb.models.ConnectivitySet`
        """
        queried = self.query_connection_types(any, pre, post)
<<<<<<< HEAD
        # Map them to a list of tuples with the 1st element the connection type
        # and the connection matrices appended behind it.
        return {
            type: type.get_connection_sets()
            for type in queried
        }
=======
        return {type: type.get_connection_sets() for type in queried}
>>>>>>> 889bb7b4

    def get_connectivity_sets(self):
        """
        Return all connectivity sets from the output formatter.

        :param tag: Unique identifier of the connectivity set in the output formatter
        :type tag: string
        :returns: A connectivity set
        :rtype: :class:`.models.ConnectivitySet`
        """
        return self.output_formatter.get_connectivity_sets()

    def get_connectivity_set(self, tag):
        """
        Return a connectivity set from the output formatter.

        :param tag: Unique identifier of the connectivity set in the output formatter
        :type tag: string
        :returns: A connectivity set
        :rtype: :class:`.models.ConnectivitySet`
        """
        return self.output_formatter.get_connectivity_set(tag)

    def get_placement_set(self, type):
        """
        Return a cell type's placement set from the output formatter.

        :param type: Unique identifier of the cell type in the scaffold.
        :type type: :class:`.models.CellType` or string
        :returns: A placement set
        :rtype: :class:`.models.PlacementSet`
        """
        if isinstance(type, str):
            type = self.get_cell_type(type)
        return self.output_formatter.get_placement_set(type)

    def translate_cell_ids(self, data, cell_type):
        """
        Return the global ids of the N-th cells of a cell type

        .. code-block:: python

            cell_type = scaffold.get_cell_type('granule_cell')
            # Get the global ids of the first 3 granule cells.
            global_ids = scaffold.translate_cell_ids([0, 1, 2], cell_type)

        .. code-block::

            >>> [1312, 1313, 1314]

        :param data: A valid index for a :class:`numpy.ndarray`
        :param cell_type: A cell type.
        :type cell_type: :class:`.models.CellType`
        """
        if not self.is_compiled():
            return self.cells_by_type[cell_type.name][data, 0]
        else:
            return self.get_placement_set(cell_type).identifiers[data]

    def get_connection_type(self, name):
        """
        Get the specified connection type.

        :param name: Unique identifier of the connection type in the configuration.
        :type name: string

        :returns: The connection type
        :rtype: :class:`.connectivity.ConnectionStrategy`
        :raise TypeNotFoundError: When the specified name is not known.
        """
        if name not in self.configuration.connection_types:
            raise TypeNotFoundError("Unknown connection type '{}'".format(name))
        return self.configuration.connection_types[name]

    def get_cell_types(self, entities=True):
        """
        Return a collection of all configured cell types.

        ::

          for cell_type in scaffold.get_cell_types():
              print(cell_type.name)
        """
        if entities:
            return list(self.configuration.cell_types.values())
        else:
            return [c for c in self.get_cell_types() if not c.entity]

    def get_entity_types(self):
        """
        Return a list of connection types that describe entities instead
        of cells.
        """
        return list(
            filter(
                lambda t: hasattr(t, "entity") and t.entity is True,
                self.configuration.connection_types.values(),
            )
        )

    def get_cell_type(self, identifier):
        """
        Return the specified cell type.

        :param identifier: Unique identifier of the cell type in the configuration, either its name or ID.
        :type identifier: string (name) or int (ID)
        :returns: The cell type
        :rtype: :class:`.models.CellType`
        :raise TypeNotFoundError: When the specified identifier is not known.
        """
        return self.configuration.get_cell_type(identifier)

    def assert_continuity(self, gaps_ok=False):
        """
        Assert that all PlacementSets consist of only 1 continuous stretch of IDs, and that all PlacementSets follow
        each other without gaps, starting from zero.

        :param gaps_ok: Check that just the cell types are continuous, but allow gaps between them.
        :type gaps_ok: bool
        """
        beginnings = set()
        ends = dict()
        for ct in self.get_cell_types():
            stretch = ct.get_placement_set().identifier_set.get_dataset()
            if len(stretch) != 2:
                raise ContinuityError(
                    f"Discontinuities in `{ct.name}`:"
                    + " multiple ID stretches in a single placement set."
                )
            beginnings.add(stretch[0])
            # Adding the count to the beginning gives the ID with which another
            # set should begin.
            ends[ct.name] = stretch[0] + stretch[1]
        if gaps_ok:
            return True
        if 0 not in beginnings:
            raise ContinuityError("Placement data does not start at ID 0.")
        loose_ends = []
        # Since the ends should be the beginning of exactly 1 other set we remove each end
        # from the beginnings list. If this happens twice we get a KeyError, or if the
        # beginning never existed. Mark those as a loose end, if there is not exactly 1
        # loose end, there is some branching, gaps or overlap.
        for name, end in ends.items():
            try:
                beginnings.remove(end)
            except KeyError:
                loose_ends.append(name)
        if len(loose_ends) != 1:
            raise ContinuityError(
                "Discontinuous ends detected: " + ", ".join(loose_ends) + "."
            )
        return True

    def get_gid_types(self, ids):
        """
        Return the cell type of each gid
        """
        all_ps = {
            ct: self.get_placement_set(ct).identifiers
            for ct in self.configuration.cell_types.values()
        }

        def lookup(id):
            for ct, ps in all_ps.items():
                if id in ps:
                    return ct

        return np.vectorize(lookup)(ids)

    def get_placed_count(self, cell_type_name):
        """
        Return the amount of cell of a cell type placed in the volume.

        :param cell_type_name: Unique identifier of the cell type in the configuration.
        :type cell_type_name: string
        """
        return self.statistics.cells_placed[cell_type_name]

    def is_compiled(self):
        """
        Returns whether there persistent storage of this network has been created.

        :rtype: boolean
        """
        return self.output_formatter.exists()

    def create_adapter(self, simulation_name):
        """
        Create an adapter for a simulation. Adapters are the objects that translate
        scaffold data into simulator data.
        """
        if simulation_name not in self.configuration.simulations:
            raise SimulationNotFoundError(
                "Unknown simulation '{}'".format(simulation_name)
            )
        simulations = self.configuration._parsed_config["simulations"]
        simulation_config = simulations[simulation_name]
        adapter = self.configuration.init_simulation(
            simulation_name, simulation_config, return_obj=True
        )
        self.configuration.finalize_simulation(
            simulation_name, simulation_config, adapter
        )
        self._initialise_simulation(adapter)
        return adapter

    def label_cells(self, ids, label):
        """
        Store labels for the given cells. Labels can be used to identify subsets of cells.

        :param ids: global identifiers of the cells that need to be labelled.
        :type ids: iterable
        """
        # Initialize (if required)
        if not label in self.labels.keys():
            self.labels[label] = []
        # Extend labels
        self.labels[label].extend(ids)

    def get_labels(self, pattern):
        """
        Retrieve the set of labels that match a label pattern. Currently only exact
        matches or strings ending in a wildcard are supported:

        .. code-block:: python

            # Will return only ["label-53"] if it is known to the scaffold.
            labels = scaffold.get_labels("label-53")
            # Might return multiple labels such as ["label-53", "label-01", ...]
            labels = scaffold.get_labels("label-*")

        :param pattern: An exact match or pattern ending in a wildcard (*) character.
        :type pattern: string

        :returns: All labels matching the pattern
        :rtype: list
        """
        if pattern.endswith("*"):
            p = pattern[:-1]
            finder = lambda l: l.startswith(p)
        else:
            finder = lambda l: l == pattern
        return list(filter(finder, self.labels.keys()))

    def get_labelled_ids(self, label):
        """
        Get all the global identifiers of cells labelled with the specific label.
        """
        return np.array(self.labels[label], dtype=int)

    def get_cell_total(self):
        """
        Return the total amount of cells and entities placed.
        """
        return sum(list(self.statistics.cells_placed.values()))

    def for_blender(self):
        """
        Binds all blender functions onto the scaffold object.
        """
        from .blender import _mixin

        for f_name, f in _mixin.__dict__.items():
            if callable(f) and not f_name.startswith("_"):
                self.__dict__[f_name] = f.__get__(self)

        return self

    def left_join(self, other, label=None):
        """
        Joins cell placement and cell connectivity of a new scaffold object
        into self scaffold object.

        If label is not None the cells of coming from the original
        and the new scaffold will be labelled differently in the merged scaffold.

        """

        id_map = {}
        for ct in self.get_cell_types():
            for c in other.get_cell_types():
                if c.name != ct.name:
                    continue
                ps = other.get_placement_set(c)
                old_ids = ps.identifiers
                if not ct.entity:
                    ids = self.place_cells(ct, ct.placement.layer_instance, ps.positions)
                else:
                    ids = self.create_entities(ct, len(ids))
                id_map[c.name] = dict(zip(old_ids, ids))
                if label is not None:
                    self.label_cells(ids, label)
        for ct_self in self.configuration.connection_types.values():
            missing = True
            for ct_other in other.configuration.connection_types.values():
                from_type = ct_other.from_cell_types[0]
                to_type = ct_other.to_cell_types[0]
                if ct_self.name != ct_other.name:
                    continue
                missing = False
                conn_set = other.get_connectivity_set(ct_other.name)
                if not len(conn_set):
                    break
                from_ids = conn_set.from_identifiers
                mapped_from_ids = np.vectorize(id_map[from_type.name].get)(from_ids)
                to_ids = conn_set.to_identifiers
                mapped_to_ids = np.vectorize(id_map[to_type.name].get)(to_ids)
                cds = np.column_stack((from_ids, to_ids))
                mapped_cds = np.column_stack((mapped_from_ids, mapped_to_ids))
                try:
                    comp_data = conn_set.compartment_set.get_dataset()
                    morpho_data = conn_set.morphology_set.get_dataset()
                except DatasetNotFoundError:
                    comp_data = None
                    morpho_data = None
                self.connect_cells(
                    ct_self, mapped_cds, morphologies=morpho_data, compartments=comp_data
                )
            if missing:
                raise RuntimeError(f"Missing '{ct_self}' dataset.")

        self.compile_output()
        return self


def merge(output_file, *others, label_prefix="merged_"):
    """
    Merges several scaffolds into one joining them one at time.

    :param output_file: name under which the merged scaffold will be saved
    :type output_file: string
    :param others: scaffolds that have to be merged together
    :type others: list
    """

    cfg_json = json.loads(others[0].configuration._raw)
    cfg_json["output"]["file"] = output_file
    cfg_copy = JSONConfig(stream=json.dumps(cfg_json))
    merged = Scaffold(cfg_copy)
    merged.output_formatter.create_output()

    for counter, other in enumerate(others):
        merged.left_join(other, label=f"{label_prefix}{counter}")
    return merged


class ReportListener:
    def __init__(self, scaffold, file):
        self.file = file
        self.scaffold = scaffold

    def __call__(self, progress):
        report(
            str(progress.progression)
            + "+"
            + str(progress.duration)
            + "+"
            + str(progress.time),
            token="simulation_progress",
        )<|MERGE_RESOLUTION|>--- conflicted
+++ resolved
@@ -683,53 +683,6 @@
         # types. The presynaptic query is satisfied if the conn type contains
         # any of the queried cell types presynaptically, and same for post.
 
-<<<<<<< HEAD
-        # print("Looking for pre:", [p.name for p in pre_query])
-        # print("Looking for post:", [p.name for p in post_query])
-
-        def partial_query(types, query):
-            # print("Types:", [type.name for type in types])
-            # print("Query:", [q.name for q in query])
-            # if not query:
-            #     print("Result HAS to be True based on query.")
-            # else:
-            #     print("Any of `types` in `query`?", types, query, any(
-            #         cell_type in query
-            #         for cell_type in types
-            #     ))
-            res = (
-                # If the query is empty, we don't need to filter.
-                not query
-                # Otherwise, look for the connection types that contain any
-                # of the cell types we are looking for.
-                or any(
-                    cell_type in query
-                    for cell_type in types
-                )
-            )
-            # print("Result:", res)
-            return res
-
-        def query(conn_type):
-            # print("Checking", conn_type.name)
-            # print([t.name for t in conn_type.from_cell_types])
-            # print([t.name for t in conn_type.to_cell_types])
-            # print("- Pre query")
-            pre_res = partial_query(conn_type.from_cell_types, pre_query)
-            # print("- Post query")
-            post_res = partial_query(conn_type.to_cell_types, post_query)
-            return pre_res and post_res
-
-        return [
-            conn_type
-            for conn_type in self.configuration.connection_types.values()
-            if query(conn_type)
-        ]
-
-    def query_connection_types(
-        self, any=None, pre=None, post=None
-    ):
-=======
         def partial_query(types, query):
             return not query or any(cell_type in query for cell_type in types)
 
@@ -742,7 +695,6 @@
         return [*filter(query, types)]
 
     def query_connection_types(self, any=None, pre=None, post=None):
->>>>>>> 889bb7b4
         """
         Search for connection types that include specific cell types as pre- or postsynaptic targets.
 
@@ -757,23 +709,6 @@
         """
         if any is None and pre is None and post is None:
             raise ArgumentError("No query specified")
-<<<<<<< HEAD
-        # Make a list out of the input elements
-        pre = listify_input(pre)
-        post = listify_input(post)
-        # Initialize empty omitted lists
-        if any is not None:  # Add any cell types as both post and presynaptic targets
-            any = listify_input(any)
-            pre.extend(any)
-            post.extend(any)
-
-        # Execute the query and return results.
-        return self._connection_types_query(pre, post)
-
-    def query_connection_cache(
-        self, any=None, pre=None, post=None
-    ):
-=======
         pre = listify_input(pre)
         post = listify_input(post)
         if any is not None:
@@ -784,7 +719,6 @@
         return self._connection_types_query(pre, post)
 
     def query_connection_cache(self, any=None, pre=None, post=None):
->>>>>>> 889bb7b4
         """
         Get the connections currently in the cache for connection types that include certain cell types as targets.
 
@@ -798,23 +732,7 @@
         :see: query_connection_types
         """
         queried = self.query_connection_types(any, pre, post)
-<<<<<<< HEAD
-        try:
-            print("QUERY", pre.name, post.name)
-        except:
-            pass
-        try:
-            print("QUERY", [p.name for p in pre], [p.name for p in post])
-        except:
-            pass
-        print("RESULT", [q.name for q in queried])
-        return {
-            type: type.get_connection_matrices()
-            for type in queried
-        }
-=======
         return {type: type.get_connection_matrices() for type in queried}
->>>>>>> 889bb7b4
 
     def query_connection_sets(self, any=None, pre=None, post=None):
         """
@@ -831,16 +749,7 @@
         :rtype: :class:`bsb.models.ConnectivitySet`
         """
         queried = self.query_connection_types(any, pre, post)
-<<<<<<< HEAD
-        # Map them to a list of tuples with the 1st element the connection type
-        # and the connection matrices appended behind it.
-        return {
-            type: type.get_connection_sets()
-            for type in queried
-        }
-=======
         return {type: type.get_connection_sets() for type in queried}
->>>>>>> 889bb7b4
 
     def get_connectivity_sets(self):
         """
