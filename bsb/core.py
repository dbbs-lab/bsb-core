--- conflicted
+++ resolved
@@ -42,12 +42,8 @@
     return prop.setter(fset)
 
 
-<<<<<<< HEAD
 @meter()
-def from_hdf5(file, missing_ok=False):
-=======
 def from_storage(root):
->>>>>>> e633464e
     """
     Load :class:`.core.Scaffold` from a storage object.
 
