import time
import os
import itertools
from .placement import PlacementStrategy
from .connectivity import ConnectionStrategy
from .storage import Chunk, Storage, _util as _storutil, open_storage
from .exceptions import (
    InputError,
    NodeNotFoundError,
    RedoError,
    ScaffoldError,
)
from .reporting import report, warn
from .config._config import Configuration
from .services.pool import create_job_pool
from .services import MPI
from .simulation import get_simulation_adapter
from ._util import obj_str_insert
from .profiling import meter

_cfg_props = (
    "network",
    "regions",
    "partitions",
    "cell_types",
    "placement",
    "after_placement",
    "connectivity",
    "after_connectivity",
    "simulations",
)


def _config_property(name):
    def fget(self):
        return getattr(self.configuration, name)

    def fset(self, value):
        setattr(self.configuration, name, value)

    prop = property(fget)
    return prop.setter(fset)


<<<<<<< HEAD
def from_storage(root):
=======
@meter()
def from_hdf5(file, missing_ok=False):
>>>>>>> fbda1915
    """
    Load :class:`.core.Scaffold` from a storage object.

    :param root: Root (usually path) pointing to the storage object.
    :returns: A network scaffold
    :rtype: :class:`Scaffold`
    """
    return open_storage(root).load()


from_storage = from_hdf5


class Scaffold:
    """

    This is the main object of the bsb package, it represents a network and puts together
    all the pieces that make up the model description such as the
    :class:`~.config.Configuration` with the technical side like the
    :class:`~.storage.Storage`.
    """

    def __init__(self, config=None, storage=None, clear=False, comm=None):
        """
        Bootstraps a network object.

        :param config: The configuration to use for this network. If it is omitted the
          :ref:`default configuration <default-config>` is used.
        :type config: :class:`~.config.Configuration`
        :param storage: The storage to use to read and write data for this network. If it
          is omitted the configuration's ``Storage`` node is used to construct one.
        :type storage: :class:`~.storage.Storage`
        :param clear: Start with a new network, clearing any previously stored information
        :type clear: bool
        :returns: A network object
        :rtype: :class:`~.core.Scaffold`
        """
        self._configuration = None
        self._storage = None
        self._comm = comm or MPI
        self._bootstrap(config, storage, clear=clear)

    def __contains__(self, component):
        return getattr(component, "scaffold", None) is self

    @obj_str_insert
    def __repr__(self):
        file = os.path.abspath(self.storage.root)
        cells_placed = len(self.cell_types)
        n_types = len(self.connectivity)
        return f"'{file}' with {cells_placed} cell types, and {n_types} connection_types"

    def is_main_process(self):
        return not MPI.get_rank()

    def is_worker_process(self):
        return bool(MPI.get_rank())

    def _bootstrap(self, config, storage, clear=False):
        if config is None:
            # No config given, check for linked configs, or stored configs, otherwise
            # make default config.
            linked = self._get_linked_config(storage)
            if linked:
                report(f"Pulling configuration from linked {linked}.", level=2)
                config = linked
            elif storage is not None:
                config = storage.load_active_config()
            else:
                config = Configuration.default()
        if not storage:
            # No storage given, create one.
            report("Creating storage from config.", level=4)
            storage = Storage(config.storage.engine, config.storage.root)
        if clear:
            # Storage given, but asked to clear it before use.
            storage.remove()
            storage.create()
        # Synchronize the scaffold, config and storage objects for use together
        self._configuration = config
        # Make sure the storage config node reflects the storage we are using
        config._update_storage_node(storage)
        # Give the scaffold access to the unitialized storage object (for use during
        # config bootstrapping).
        self._storage = storage
        # First, the scaffold is passed to each config node, and their boot methods called
        self._configuration._bootstrap(self)
        # Then, `storage` is initted for the scaffold, and `config` is stored (happens
        # inside the `storage` property).
        self.storage = storage
        # Check for linked morphologies
        self._load_morpho_link()

    storage_cfg = _config_property("storage")
    for attr in _cfg_props:
        vars()[attr] = _config_property(attr)

    @property
    def configuration(self):
        return self._configuration

    @configuration.setter
    def configuration(self, cfg):
        self._configuration = cfg
        cfg._bootstrap(self)
        self.storage.store_active_config(cfg)

    @property
    def storage(self):
        return self._storage

    @storage.setter
    def storage(self, storage):
        self._storage = storage
        storage.init(self)

    @property
    def morphologies(self):
        return self.storage.morphologies

    @property
    def files(self):
        return self.storage.files

    def clear(self):
        """
        Clears the storage. This deletes any existing network data!
        """
        self.storage.renew(self)

    def clear_placement(self):
        """
        Clears the placement storage.
        """
        self.storage.clear_placement(self)

    def clear_connectivity(self):
        """
        Clears the connectivity storage.
        """
        self.storage.clear_connectivity()

    def resize(self, x=None, y=None, z=None):
        """
        Updates the topology boundary indicators. Use before placement, updates
        only the abstract topology tree, does not rescale, prune or otherwise
        alter already existing placement data.
        """
        from .topology._layout import box_layout

        if x is not None:
            self.network.x = x
        if y is not None:
            self.network.y = y
        if z is not None:
            z = self.network.z
        self.topology.do_layout(
            box_layout([0.0, 0.0, 0.0], [self.network.x, self.network.y, self.network.z])
        )

    @meter()
    def run_placement(self, strategies=None, DEBUG=True):
        """
        Run placement strategies.
        """
        if strategies is None:
            strategies = list(self.placement.values())
        strategies = PlacementStrategy.resolve_order(strategies)
        pool = create_job_pool(self)
        if pool.is_master():
            for strategy in strategies:
                strategy.queue(pool, self.network.chunk_size)
            loop = self._progress_terminal_loop(pool, debug=DEBUG)
            try:
                pool.execute(loop)
            except Exception:
                self._stop_progress_loop(loop, debug=DEBUG)
                raise
            finally:
                self._stop_progress_loop(loop, debug=DEBUG)
        else:
            pool.execute()

    @meter()
    def run_connectivity(self, strategies=None, DEBUG=True):
        """
        Run connection strategies.
        """
        if strategies is None:
            strategies = list(self.connectivity.values())
        strategies = ConnectionStrategy.resolve_order(strategies)
        pool = create_job_pool(self)
        if pool.is_master():
            for strategy in strategies:
                strategy.queue(pool)
            loop = self._progress_terminal_loop(pool, debug=DEBUG)
            try:
                pool.execute(loop)
            except Exception:
                self._stop_progress_loop(loop, debug=DEBUG)
                raise
            finally:
                self._stop_progress_loop(loop, debug=DEBUG)
        else:
            pool.execute()

    @meter()
    def run_placement_strategy(self, strategy):
        """
        Run a single placement strategy.
        """
        self.run_placement([strategy])

    @meter()
    def run_after_placement(self):
        """
        Run after placement hooks.
        """
        if self.after_placement:
            warn("After placement disabled")
        # pool = create_job_pool(self)
        # for hook in self.configuration.after_placement.values():
        #     pool.queue(hook.after_placement)
        # pool.execute(self._pool_event_loop)

    @meter()
    def run_after_connectivity(self):
        """
        Run after placement hooks.
        """
        if self.after_connectivity:
            warn("After connectivity disabled")
        # for hook in self.configuration.after_connectivity.values():
        #     hook.after_connectivity()

    @meter()
    def compile(
        self,
        skip_placement=False,
        skip_connectivity=False,
        skip_after_placement=False,
        skip_after_connectivity=False,
        only=None,
        skip=None,
        clear=False,
        append=False,
        redo=False,
        force=False,
    ):
        """
        Run reconstruction steps in the scaffold sequence to obtain a full network.
        """
        existed = self.storage.preexisted
        p_strats = self.get_placement(skip=skip, only=only)
        c_strats = self.get_connectivity(skip=skip, only=only)
        todo_list_str = ", ".join(s.name for s in itertools.chain(p_strats, c_strats))
        report(f"Compiling the following strategies: {todo_list_str}", level=2)
        if sum((bool(clear), bool(redo), bool(append))) > 1:
            raise InputError("`clear`, `redo` and `append` are mutually exclusive.")
        if existed:
            if not (clear or append or redo):
                raise FileExistsError(
                    f"The `{self.storage.format}` storage"
                    + f" at `{self.storage.root}` already exists."
                    + " Use `clear`, `append` or `redo` to pick"
                    + " what to do with existing data."
                )
            if clear:
                report("Clearing data", level=2)
                self.clear_placement()
                self.clear_connectivity()
            elif redo:
                # In order to properly redo things, we clear some placement and connection
                # data, but since multiple placement/connection strategies can contribute
                # to the same sets we might be wiping their data too, and they will need
                # to be cleared and reran as well.
                p_strats, c_strats = self._redo_chain(p_strats, c_strats, skip, force)
            # else:
            #   append mode is luckily simpler, just don't clear anything :)

        t = time.time()
        if not skip_placement:
            placement_todo = ", ".join(s.name for s in p_strats)
            report(f"Starting placement strategies: {placement_todo}", level=3)
            self.run_placement(p_strats)
        if not skip_after_placement:
            self.run_after_placement()
        if not skip_connectivity:
            connectivity_todo = ", ".join(s.name for s in c_strats)
            report(f"Starting connectivity strategies: {connectivity_todo}", level=3)
            self.run_connectivity(c_strats)
        if not skip_after_connectivity:
            self.run_after_connectivity()
        report("Runtime: {}".format(time.time() - t), 2)
        # After compilation we should flag the storage as having existed before so that
        # the `clear`, `redo` and `append` flags take effect on a second `compile` pass.
        self.storage._preexisted = True

    @meter()
    def run_simulation(self, simulation_name, quit=False):
        """
        Run a simulation starting from the default single-instance adapter.

        :param simulation_name: Name of the simulation in the configuration.
        :type simulation_name: str
        """
        simulation = self.get_simulation(simulation_name)
        adapter = get_simulation_adapter(simulation.simulator)
        return adapter.simulate(simulation)

    def get_simulation(self, sim_name):
        """
        Retrieve the default single-instance adapter for a simulation.
        """
        if sim_name not in self.simulations:
            simstr = ", ".join(f"'{s}'" for s in self.simulations.keys())
            raise NodeNotFoundError(
                f"Unknown simulation '{sim_name}', choose from: {simstr}"
            )
        return self.configuration.simulations[sim_name]

    def place_cells(
        self,
        cell_type,
        positions,
        morphologies=None,
        rotations=None,
        additional=None,
        chunk=None,
    ):
        """
        Place cells inside of the scaffold

        .. code-block:: python

            # Add one granule cell at position 0, 0, 0
            cell_type = scaffold.get_cell_type("granule_cell")
            scaffold.place_cells(cell_type, cell_type.layer_instance, [[0., 0., 0.]])

        :param cell_type: The type of the cells to place.
        :type cell_type: ~bsb.cell_types.CellType
        :param positions: A collection of xyz positions to place the cells on.
        :type positions: Any `np.concatenate` type of shape (N, 3).
        """
        if chunk is None:
            chunk = Chunk([0, 0, 0], self.network.chunk_size)
        self.get_placement_set(cell_type).append_data(
            chunk,
            positions=positions,
            morphologies=morphologies,
            rotations=rotations,
            additional=additional,
        )

    def connect_cells(self):
        raise NotImplementedError("hehe, todo!")

    def create_entities(self, cell_type, count):
        """
        Create entities in the simulation space.

        Entities are different from cells because they have no positional data and
        don't influence the placement step. They do have a representation in the
        connection and simulation step.

        :param cell_type: The cell type of the entities
        :type cell_type: ~bsb.cell_types.CellType
        :param count: Number of entities to place
        :type count: int
        :todo: Allow `additional` data for entities
        """
        if count == 0:
            return
        ps = self.get_placement_set(cell_type)
        # Append entity data to the default chunk 000
        chunk = Chunk([0, 0, 0], self.network.chunk_size)
        ps.append_entities(chunk, count)

    def get_placement(self, cell_types=None, skip=None, only=None):
        if cell_types is not None:
            cell_types = [
                self.cell_types[ct] if isinstance(ct, str) else ct for ct in cell_types
            ]
        return [
            val
            for key, val in self.placement.items()
            if (cell_types is None or any(ct in cell_types for ct in val.cell_types))
            and (only is None or key in only)
            and (skip is None or key not in skip)
        ]

    def get_placement_of(self, *cell_types):
        """
        Find all of the placement strategies that given certain cell types.

        :param cell_types: Cell types (or their names) of interest.
        :type cell_types: Union[~bsb.cell_types.CellType, str]
        """
        return self.get_placement(cell_types=cell_types)

    def get_placement_set(self, type, chunks=None, labels=None, morphology_labels=None):
        """
        Return a cell type's placement set from the output formatter.

        :param tag: Unique identifier of the placement set in the storage
        :type tag: str
        :returns: A placement set
        :param labels: Labels to filter the placement set by.
        :type labels: list[str]
        :param morphology_labels: Subcellular labels to apply to the morphologies.
        :type morphology_labels: list[str]
        :rtype: :class:`~.storage.interfaces.PlacementSet`
        """
        if isinstance(type, str):
            type = self.cell_types[type]
        return self.storage.get_placement_set(
            type, chunks=chunks, labels=labels, morphology_labels=morphology_labels
        )

    def get_placement_sets(self):
        """
        Return all of the placement sets present in the network.

        :rtype: List[~bsb.storage.interfaces.PlacementSet]
        """
        return [cell_type.get_placement_set() for cell_type in self.cell_types.values()]

    def get_connectivity(
        self, anywhere=None, presynaptic=None, postsynaptic=None, skip=None, only=None
    ):
        conntype_filtered = self._connectivity_query(
            any_query=set(self._sanitize_ct(anywhere)),
            pre_query=set(self._sanitize_ct(presynaptic)),
            post_query=set(self._sanitize_ct(postsynaptic)),
        )
        return [
            ct
            for ct in conntype_filtered
            if (only is None or ct.name in only) and (skip is None or ct.name not in skip)
        ]

    def get_connectivity_sets(self):
        """
        Return all connectivity sets from the output formatter.

        :param tag: Unique identifier of the connectivity set in the output formatter
        :type tag: str
        :returns: A connectivity set
        :rtype: :class:`~.storage.interfaces.ConnectivitySet`
        """
        return self.storage.get_connectivity_sets()

    def require_connectivity_set(self, pre, post, tag=None):
        return self.storage.require_connectivity_set(pre, post, tag)

    def get_connectivity_set(self, tag=None, pre=None, post=None):
        """
        Return a connectivity set from the output formatter.

        :param tag: Unique identifier of the connectivity set in the output formatter
        :type tag: str
        :returns: A connectivity set
        :rtype: :class:`~.storage.interfaces.ConnectivitySet`
        """
        if tag is None:
            try:
                tag = f"{pre.name}_to_{post.name}"
            except Exception:
                raise ValueError("Supply either `tag` or a valid pre and post cell type.")
        cs = self.storage.get_connectivity_set(tag)
        if pre and pre.name != cs._pre_name:
            raise ValueError(
                "Given and stored type mismatch:" + f" {pre.name} vs {cs._pre_name}"
            )
        if post and post.name != cs._post_name:
            raise ValueError(
                "Given and stored type mismatch:" + f" {post.name} vs {cs._post_name}"
            )
        try:
            cs.pre = self.cell_types[cs._pre_name]
            cs.post = self.cell_types[cs._post_name]
        except KeyError as e:
            raise NodeNotFoundError(f"Couldn't load {tag}, missing {e.args[0]}") from None
        return cs

    def get_cell_types(self):
        """
        Return a list of all cell types in the network.
        """
        return [*self.configuration.cell_types.values()]

    def create_adapter(self, simulation_name):
        """
        Create an adapter for a simulation. Adapters are the objects that translate
        scaffold data into simulator data.
        """
        if simulation_name not in self.configuration.simulations:
            raise NodeNotFoundError("Unknown simulation '{}'".format(simulation_name))
        simulations = self.configuration._parsed_config["simulations"]
        simulation_config = simulations[simulation_name]
        adapter = self.configuration.init_simulation(
            simulation_name, simulation_config, return_obj=True
        )
        self.configuration.finalize_simulation(
            simulation_name, simulation_config, adapter
        )
        self._initialise_simulation(adapter)
        return adapter

    def merge(self, other, label=None):
        raise NotImplementedError("Revisit: merge CT, PS & CS, done?")

    def _sanitize_ct(self, seq_str_or_none):
        if seq_str_or_none is None:
            return []
        try:
            if isinstance(seq_str_or_none, str):
                return [self.cell_types[seq_str_or_none]]
            return [
                self.cell_types[s] if isinstance(s, str) else s for s in seq_str_or_none
            ]
        except KeyError as e:
            raise NodeNotFoundError(f"Cell type `{e.args[0]}` not found.")

    def _progress_terminal_loop(self, pool, debug=False):
        import time

        if debug:

            def loop(jobs):
                print("Total jobs:", len(jobs))
                print("Running jobs:", sum(1 for q in jobs if q._future.running()))
                print("Finished:", sum(1 for q in jobs if q._future.done()))
                time.sleep(1)

            return loop

        import curses

        stdscr = curses.initscr()
        curses.noecho()
        curses.cbreak()
        stdscr.keypad(True)

        def loop(jobs):
            total = len(jobs)
            running = list(q for q in jobs if q._future.running())
            done = sum(1 for q in jobs if q._future.done())

            stdscr.clear()
            stdscr.addstr(0, 0, "-- Reconstruction progress --")
            stdscr.addstr(1, 2, f"Total jobs: {total}")
            stdscr.addstr(2, 2, f"Remaining jobs: {total - done}")
            stdscr.addstr(3, 2, f"Running jobs: {len(running)}")
            stdscr.addstr(4, 2, f"Finished jobs: {done}")
            for i, j in enumerate(running):
                stdscr.addstr(
                    6 + i,
                    2,
                    f"* Worker {i}: <{j._cname}>{j._name} {j._c}",
                )

            stdscr.refresh()
            time.sleep(0.1)

        loop._stdscr = stdscr
        return loop

    def _stop_progress_loop(self, loop, debug=False):
        if debug:
            return
        import curses

        curses.nocbreak()
        loop._stdscr.keypad(False)
        curses.echo()
        curses.endwin()

    def _connectivity_query(self, any_query=set(), pre_query=set(), post_query=set()):
        # Filter network connection types for any type that satisfies both
        # the presynaptic and postsynaptic query. Empty queries satisfy all
        # types. The presynaptic query is satisfied if the conn type contains
        # any of the queried cell types presynaptically, and same for post.
        # The any query is satisfied if a cell type is found either pre or post.

        def partial_query(types, query):
            return not query or any(cell_type in query for cell_type in types)

        def query(conn_type):
            pre_match = partial_query(conn_type.presynaptic.cell_types, pre_query)
            post_match = partial_query(conn_type.postsynaptic.cell_types, post_query)
            any_match = partial_query(
                conn_type.presynaptic.cell_types, any_query
            ) or partial_query(conn_type.postsynaptic.cell_types, any_query)
            return any_match or (pre_match and post_match)

        types = self.connectivity.values()
        return [*filter(query, types)]

    def _redo_chain(self, p_strats, c_strats, skip, force):
        p_contrib = set(p_strats)
        while True:
            # Get all the placement strategies that effect the current set of CT.
            full_wipe = set(itertools.chain(*(ps.cell_types for ps in p_contrib)))
            contrib = set(self.get_placement(full_wipe))
            # Keep repeating until no new contributors are fished up.
            if contrib.issubset(p_contrib):
                break
            # Grow the placement chain
            p_contrib.update(contrib)
        report(
            "Redo-affected placement: " + " ".join(ps.name for ps in p_contrib), level=2
        )

        c_contrib = set(c_strats)
        conn_wipe = full_wipe.copy()
        while True:
            contrib = set(self.get_connectivity(anywhere=conn_wipe))
            conn_wipe.update(itertools.chain(*(ct.get_cell_types() for ct in contrib)))
            if contrib.issubset(c_contrib):
                break
            c_contrib.update(contrib)
        report(
            "Redo-affected connectivity: " + " ".join(cs.name for cs in c_contrib),
            level=2,
        )
        # Don't do greedy things without `force`
        if not force:
            # Error if we need to redo things the user asked to skip
            if skip is not None:
                unskipped = [p.name for p in p_contrib if p.name in skip]
                if unskipped:
                    chainstr = ", ".join(f"'{s.name}'" for s in (p_strats + c_strats))
                    skipstr = ", ".join(f"'{s.name}'" for s in unskipped)
                    raise RedoError(
                        f"Can't skip {skipstr}. Redoing {chainstr} requires to redo them."
                        + f" Omit {skipstr} from `skip` or use `force` (not recommended)."
                    )
            # Error if we need to redo things the user didn't ask for
            for label, chain, og in zip(
                ("placement", "connection"), (p_contrib, c_contrib), (p_strats, c_strats)
            ):
                if len(chain) > len(og):
                    new = chain.difference(og)
                    raise RedoError(
                        f"Need to redo additional {label} strategies: "
                        + ", ".join(n.name for n in new)
                        + ". Include them or use `force` (not recommended)."
                    )

        for ct in full_wipe:
            report(f"Clearing all data of {ct.name}", level=2)
            ct.clear()

        for ct in conn_wipe:
            report(f"Clearing connectivity data of {ct.name}", level=2)
            ct.clear_connections()

        return p_contrib, c_contrib

    def _get_linked_config(self, storage=None):
        import bsb.config

        link = self._get_link_cfg(storage)
        if link is None:
            return None
        elif link.type == "auto":
            try:
                cfg = storage.load_active_config()
            except Exception:
                return None
            else:
                path = cfg._meta.get("path", None)
                if path and os.path.exists(path):
                    with open(path, "r") as f:
                        cfg = bsb.config.from_file(f)
                        return cfg
                else:
                    return None
        elif link.type != "sys":
            raise ScaffoldError("Configuration link can only be 'auto' or 'sys' link.")
        elif link.exists():
            stream = link.get()
            return bsb.config.from_file(stream)
        else:
            warn(
                f"Missing configuration link {link}."
                + " Update or remove the link from your project settings."
            )
            return None

    def _load_morpho_link(self):
        link = self._get_link("morpho", self.storage.root_slug)
        if link is None:
            link = self._get_link("morpho")
        if link is None:
            return
        if link.type != "sys":
            raise ScaffoldError("Morphology repository link can only be a 'sys' link.")
        if link.exists():
            try:
                mr = Storage("hdf5", link.path).morphologies
                all = mr.all()
            except Exception:
                raise ScaffoldError("Morphology repository link must be HDF5 repository.")
            else:
                report(f"Pulling {len(all)} morphologies from linked {link}.", level=2)
                for loader in all:
                    self.morphologies.save(loader.name, loader.load(), overwrite=True)

    def _get_link(self, name, supercat=None):
        import bsb.option

        path, content = bsb.option._pyproject_bsb()
        links = content.get("links", {})
        if supercat is not None:
            links = links.get(supercat, {})
        link = links.get(name, None)
        if link == "auto":
            # Send back a dummy object whose `type` attribute is "auto"
            return type("autolink", (), {"type": "auto"})()
        elif link:
            path = path.parent if path else os.getcwd()
            files = None if self.storage is None else self.files
            return _storutil.link(files, path, *link)
        else:
            return None

    def _get_link_cfg(self, storage):
        subcat = storage.root_slug if storage is not None else None
        return self._get_link("config", subcat)


class ReportListener:
    def __init__(self, scaffold, file):
        self.file = file
        self.scaffold = scaffold

    def __call__(self, progress):
        report(
            str(progress.progression)
            + "+"
            + str(progress.duration)
            + "+"
            + str(progress.time),
            token="simulation_progress",
        )<|MERGE_RESOLUTION|>--- conflicted
+++ resolved
@@ -42,12 +42,8 @@
     return prop.setter(fset)
 
 
-<<<<<<< HEAD
+@meter()
 def from_storage(root):
-=======
-@meter()
-def from_hdf5(file, missing_ok=False):
->>>>>>> fbda1915
     """
     Load :class:`.core.Scaffold` from a storage object.
 
@@ -56,9 +52,6 @@
     :rtype: :class:`Scaffold`
     """
     return open_storage(root).load()
-
-
-from_storage = from_hdf5
 
 
 class Scaffold:
