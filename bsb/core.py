--- conflicted
+++ resolved
@@ -717,13 +717,8 @@
             if cnt in conn_tags
         }
         warn(
-<<<<<<< HEAD
-            "Temporary workaround (fix in v4) for partial connect of:" +
-            ", ".join(self.cell_connections_by_tag.keys()),
-=======
             "Temporary workaround (fix in v4) for partial connect of:"
             + ", ".join(self.cell_connections_by_tag.keys()),
->>>>>>> 56a439f1
         )
         warn(
             "Read data with `PlacementSet` and `ConnectivitySet`, do not use `cells_by_type` or `cell_connections_by_tag`!"
