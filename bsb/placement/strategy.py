from .. import config
from ..exceptions import (
<<<<<<< HEAD
    EmptySelectionError,
    DistributorError,
    MissingSourceError,
    SourceQualityError,
)
from ..profiling import node_meter
=======
    MissingSourceError,
    SourceQualityError,
    EmptySelectionError,
    DistributorError,
)
>>>>>>> 9593685c
from ..reporting import report, warn
from ..config import refs, types
from .._util import SortableByAfter, obj_str_insert
from ..voxels import VoxelSet
from ..storage import Chunk
from .indicator import PlacementIndications, PlacementIndicator
from .distributor import DistributorsNode, Implicit
import numpy as np
import itertools
import abc
import os


@config.dynamic(attr_name="strategy", required=True)
class PlacementStrategy(abc.ABC, SortableByAfter):
    """
    Quintessential interface of the placement module. Each placement strategy defines an
    approach to placing neurons into a volume.
    """

    name = config.attr(key=True)
    cell_types = config.reflist(refs.cell_type_ref, required=True)
    partitions = config.reflist(refs.partition_ref, required=True)
    overrides = config.dict(type=PlacementIndications)
    after = config.reflist(refs.placement_ref)
    distribute = config.attr(type=DistributorsNode, default=dict, call_default=True)
    indicator_class = PlacementIndicator

    def __init_subclass__(cls, **kwargs):
        super(cls, cls).__init_subclass__(**kwargs)
        # Decorate subclasses to measure performance
        node_meter("place")(cls)

    def __boot__(self):
        self._queued_jobs = []

    @obj_str_insert
    def __repr__(self):
        config_name = self.name
<<<<<<< HEAD
=======
        if not hasattr(self, "scaffold"):
            return f"'{config_name}'"
>>>>>>> 9593685c
        part_str = ""
        if len(self.partitions):
            partition_names = [p.name for p in self.partitions]
            part_str = f" into {partition_names}"
        ct_names = [ct.name for ct in self.cell_types]
        return f"'{config_name}', placing {ct_names}{part_str}"

    @abc.abstractmethod
    def place(self, chunk, indicators):
        """
        Central method of each placement strategy. Given a chunk, should fill that chunk
        with cells by calling the scaffold's (available as ``self.scaffold``)
        :func:`~bsb.core.Scaffold.place_cells` method.
        """
        pass

    def place_cells(self, indicator, positions, chunk):
        if self.distribute._has_mdistr() or indicator.use_morphologies():
            try:
                morphologies, rotations = self.distribute._specials(
                    self.partitions, indicator, positions
                )
            except EmptySelectionError as e:
                selectors = ", ".join(f"{s}" for s in e.selectors)
                raise DistributorError(
                    "%property% distribution of `%strategy.name%` couldn't find any"
                    + f" morphologies with the following selector(s): {selectors}",
                    "Morphology",
                    self,
                ) from None
        else:
            morphologies, rotations = None, None

<<<<<<< HEAD
        additional = {prop: distr_(prop) for prop in self.distribute.properties.keys()}
=======
        distr = self.distribute._curry(self.partitions, indicator, positions)
        additional = {prop: distr(prop) for prop in self.distribute.properties.keys()}
>>>>>>> 9593685c
        self.scaffold.place_cells(
            indicator.cell_type,
            positions=positions,
            rotations=rotations,
            morphologies=morphologies,
            additional=additional,
            chunk=chunk,
        )

    def queue(self, pool, chunk_size):
        """
        Specifies how to queue this placement strategy into a job pool. Can be overridden,
        the default implementation asks each partition to chunk itself and creates 1
        placement job per chunk.
        """
        # Reset jobs that we own
        self._queued_jobs = []
        # Get the queued jobs of all the strategies we depend on.
        deps = set(itertools.chain(*(strat._queued_jobs for strat in self.get_after())))
        for p in self.partitions:
            chunks = p.to_chunks(chunk_size)
            for chunk in chunks:
                job = pool.queue_placement(self, Chunk(chunk, chunk_size), deps=deps)
                self._queued_jobs.append(job)
        report(f"Queued {len(self._queued_jobs)} jobs for {self.name}", level=2)

    def is_entities(self):
        return "entities" in self.__class__.__dict__ and self.__class__.entities

    def get_indicators(self):
        """
        Return indicators per cell type. Indicators collect all configuration information
        into objects that can produce guesses as to how many cells of a type should be
        placed in a volume.
        """
        return {
            ct.name: self.__class__.indicator_class(self, ct) for ct in self.cell_types
        }

    @classmethod
    def get_ordered(cls, objects):
        # No need to sort placement strategies, just obey dependencies.
        return objects

    def guess_cell_count(self):
        return sum(ind.guess() for ind in self.get_indicators().values())

    def has_after(self):
        return hasattr(self, "after")

    def get_after(self):
        return [] if not self.has_after() else self.after

    def create_after(self):
        # I think the reflist should always be there.
        pass


@config.node
class FixedPositions(PlacementStrategy):
    positions = config.attr(type=types.ndarray())

    def place(self, chunk, indicators):
        if self.positions is None:
            raise ValueError(
                f"Please set `.positions` on '{self.name}' before placement."
            )
        for indicator in indicators.values():
            inside_chunk = VoxelSet([chunk], chunk.dimensions).inside(self.positions)
            self.place_cells(indicator, self.positions[inside_chunk], chunk)

    def guess_cell_count(self):
        if self.positions is None:
            raise ValueError(f"Please set `.positions` on '{self.name}'.")
        return len(self.positions)

    def queue(self, pool, chunk_size):
        if self.positions is None:
            raise ValueError(f"Please set `.positions` on '{self.name}'.")
        # Reset jobs that we own
        self._queued_jobs = []
        # Get the queued jobs of all the strategies we depend on.
        deps = set(itertools.chain(*(strat._queued_jobs for strat in self.get_after())))
        for chunk in VoxelSet.fill(self.positions, chunk_size):
            job = pool.queue_placement(self, Chunk(chunk, chunk_size), deps=deps)
            self._queued_jobs.append(job)
        report(f"Queued {len(self._queued_jobs)} jobs for {self.name}", level=2)


class Entities(PlacementStrategy):
    """
    Implementation of the placement of entities that do not have a 3D position,
    but that need to be connected with other cells of the network.
    """

    entities = True

    def queue(self, pool, chunk_size):
        # Entities ignore chunks since they don't intrinsically store any data.
        pool.queue_placement(self, Chunk([0, 0, 0], chunk_size))

    def place(self, chunk, indicators):
        for indicator in indicators.values():
            cell_type = indicator.cell_type
            # Guess total number, not chunk number, as entities bypass chunking.
            n = indicator.guess()
            self.scaffold.create_entities(cell_type, n)


class ExternalPlacement(PlacementStrategy):
    required = ["source"]
    casts = {"format": str, "warn_missing": bool}
    defaults = {
        "format": "csv",
        "x_header": "x",
        "y_header": "y",
        "z_header": "z",
        "map_header": None,
        "warn_missing": True,
        "delimiter": ",",
    }

    has_external_source = True

    def check_external_source(self):
        return os.path.exists(self.source)

    def get_external_source(self):
        return self.source

    def validate(self):
        if self.warn_missing and not self.check_external_source():
            src = self.get_external_source()
            warn(f"Missing external source '{src}' for '{self.name}'")

    def place(self):
        if self.format == "csv":
            return self._place_from_csv()

    def get_placement_count(self):
        import csv

        file = self.get_external_source()
        f = csv.reader(open(file, "r"))
        csv_lines = sum(1 for line in f)
        return csv_lines - 1

    def _place_from_csv(self):
        src = self.get_external_source()
        if not self.check_external_source():
            raise MissingSourceError(f"Missing source file '{src}' for `{self.name}`.")
        # If the `map_header` is given, we should store all data in that column
        # as references that the user will need later on to map their external
        # data to our generated data
        should_map = self.map_header is not None
        # Read the CSV file's first line to get the column names
        with open(src, "r") as f:
            headers = f.readline().split(self.delimiter)
        # Search for the x, y, z headers
        usecols = list(map(headers.index, (self.x_header, self.y_header, self.z_header)))
        if should_map:
            # Optionally, search for the map header
            usecols.append(headers.index(self.map_header))
        # Read the entire csv, skipping the headers and only the cols we need.
        data = np.loadtxt(
            src,
            usecols=usecols,
            skiprows=1,
            delimiter=self.delimiter,
        )
        if should_map:
            # If a map column was appended, slice it off
            external_map = data[:, -1]
            data = data[:, :-1]
            # Check for garbage
            duplicates = len(external_map) - len(np.unique(external_map))
            if duplicates:
                raise SourceQualityError(f"{duplicates} duplicates in source '{src}'")
            # And store it as appendix dataset
            self.scaffold.append_dset(self.name + "_ext_map", external_map)
        # Store the CSV positions in the scaffold
        self.scaffold.place_cells(self.cell_type, None, data)<|MERGE_RESOLUTION|>--- conflicted
+++ resolved
@@ -1,19 +1,11 @@
 from .. import config
 from ..exceptions import (
-<<<<<<< HEAD
     EmptySelectionError,
     DistributorError,
     MissingSourceError,
     SourceQualityError,
 )
 from ..profiling import node_meter
-=======
-    MissingSourceError,
-    SourceQualityError,
-    EmptySelectionError,
-    DistributorError,
-)
->>>>>>> 9593685c
 from ..reporting import report, warn
 from ..config import refs, types
 from .._util import SortableByAfter, obj_str_insert
@@ -53,11 +45,8 @@
     @obj_str_insert
     def __repr__(self):
         config_name = self.name
-<<<<<<< HEAD
-=======
         if not hasattr(self, "scaffold"):
             return f"'{config_name}'"
->>>>>>> 9593685c
         part_str = ""
         if len(self.partitions):
             partition_names = [p.name for p in self.partitions]
@@ -91,12 +80,8 @@
         else:
             morphologies, rotations = None, None
 
-<<<<<<< HEAD
-        additional = {prop: distr_(prop) for prop in self.distribute.properties.keys()}
-=======
         distr = self.distribute._curry(self.partitions, indicator, positions)
         additional = {prop: distr(prop) for prop in self.distribute.properties.keys()}
->>>>>>> 9593685c
         self.scaffold.place_cells(
             indicator.cell_type,
             positions=positions,
