from .. import config
from ..exceptions import *
from ..reporting import report, warn
from ..config import refs, types
from .._util import SortableByAfter
from ..voxels import VoxelSet
from ..morphologies import MorphologySet
from ..storage import Chunk
from .indicator import PlacementIndications, PlacementIndicator
from .distributor import DistributorsNode
import numpy as np
import itertools
import abc
import os


@config.dynamic(attr_name="strategy", required=True)
class PlacementStrategy(abc.ABC, SortableByAfter):
    """
    Quintessential interface of the placement module. Each placement strategy defines an
    approach to placing neurons into a volume.
    """

    name = config.attr(key=True)
    cell_types = config.reflist(refs.cell_type_ref, required=True)
    partitions = config.reflist(refs.partition_ref, required=True)
    overrides = config.dict(type=PlacementIndications)
    after = config.reflist(refs.placement_ref)
    distribute = config.attr(type=DistributorsNode, default=dict, call_default=True)
    indicator_class = PlacementIndicator

    def __boot__(self):
        self._queued_jobs = []

    @abc.abstractmethod
    def place(self, chunk, indicators):
        """
        Central method of each placement strategy. Given a chunk, should fill that chunk
        with cells by calling the scaffold's (available as ``self.scaffold``)
        :func:`~bsb.core.Scaffold.place_cells` method.
        """
        pass

    def place_cells(self, indicator, positions, chunk):
        distr_ = self.distribute._curry(self.partitions, indicator, positions)

        if indicator.use_morphologies():
            try:
                morphologies = distr_("morphologies")
            except EmptySelectionError as e:
                selectors = ", ".join(f"{s}" for s in e.selectors)
                raise DistributorError(
                    "%property% distribution of `%strategy.name%` couldn't find any"
                    + f" morphologies with the following selector(s): {selectors}",
                    "Morphology",
                    self,
                ) from None
            # Did the morphology distributor give multiple return values?
            if isinstance(morphologies, tuple):
                # Yes, unpack them to morphologies and rotations.
                try:
                    morphologies, rotations = morphologies
                except TypeError:
                    raise ValueError(
                        "Morphology distributors may only return tuples when they are"
                        + " to be unpacked as (morphologies, rotations)"
                    ) from None
                # If a RotationDistributor is not `Implicit`, we override the
                # MorphologyDistributor's rotations.
                if not isinstance(self.distribute.rotations, Implicit):
                    rotations = distr_("rotations")
            else:
                # No, distribute the rotations.
                rotations = distr_("rotations")
        else:
            morphologies, rotations = None, None

        additional = {prop: curry(prop) for prop in self.distribute.properties.keys()}
        self.scaffold.place_cells(
            indicator.cell_type,
            positions=positions,
            rotations=rotations,
            morphologies=morphologies,
            additional=additional,
            chunk=chunk,
        )

    def queue(self, pool, chunk_size):
        """
        Specifies how to queue this placement strategy into a job pool. Can be overridden,
        the default implementation asks each partition to chunk itself and creates 1
        placement job per chunk.
        """
        # Reset jobs that we own
        self._queued_jobs = []
        # Get the queued jobs of all the strategies we depend on.
        deps = set(itertools.chain(*(strat._queued_jobs for strat in self.get_after())))
        for p in self.partitions:
            chunks = p.to_chunks(chunk_size)
            for chunk in chunks:
                job = pool.queue_placement(self, Chunk(chunk, chunk_size), deps=deps)
                self._queued_jobs.append(job)
        report(f"Queued {len(self._queued_jobs)} jobs for {self.name}", level=2)

    def is_entities(self):
        return "entities" in self.__class__.__dict__ and self.__class__.entities

    def get_indicators(self):
        """
        Return indicators per cell type. Indicators collect all configuration information
        into objects that can produce guesses as to how many cells of a type should be
        placed in a volume.
        """
        return {
            ct.name: self.__class__.indicator_class(self, ct) for ct in self.cell_types
        }

    @classmethod
    def get_ordered(cls, objects):
        # No need to sort placement strategies, just obey dependencies.
        return objects

    def guess_cell_count(self):
        return sum(ind.guess() for ind in self.get_indicators().values())

    def has_after(self):
        return hasattr(self, "after")

    def get_after(self):
        return [] if not self.has_after() else self.after

    def create_after(self):
        # I think the reflist should always be there.
        pass


@config.node
class FixedPositions(PlacementStrategy):
    positions = config.attr(type=types.ndarray())

    def place(self, chunk, indicators):
        if self.positions is None:
<<<<<<< HEAD
            raise RuntimeError(
                f"{self.name} requires the `positions` to be specified in the configuration, or before placement is scheduled."
            )
        for indicator in indicators.values():
            ct = indicator.cell_type
            chunk_positions = self.positions[
                np.logical_and(
                    self.positions >= chunk.ldc, self.positions < chunk.mdc
                ).all(axis=1)
            ]
            self.place_cells(indicator, chunk_positions, chunk)
=======
            raise ValueError(
                f"Please set `.positions` on '{self.name}' before placement."
            )
        for indicator in indicators.values():
            ct = indicator.cell_type
            inside_chunk = VoxelSet([chunk], chunk.dimensions).inside(self.positions)
            self.place_cells(indicator, self.positions[inside_chunk], chunk)
>>>>>>> 1473765a

    def guess_cell_count(self):
        if self.positions is None:
            raise ValueError(f"Please set `.positions` on '{self.name}'.")
        return len(self.positions)

    def queue(self, pool, chunk_size):
        if self.positions is None:
            raise ValueError(f"Please set `.positions` on '{self.name}'.")
        # Reset jobs that we own
        self._queued_jobs = []
        # Get the queued jobs of all the strategies we depend on.
        deps = set(itertools.chain(*(strat._queued_jobs for strat in self.get_after())))
        for chunk in VoxelSet.fill(self.positions, chunk_size):
            job = pool.queue_placement(self, Chunk(chunk, chunk_size), deps=deps)
            self._queued_jobs.append(job)
        report(f"Queued {len(self._queued_jobs)} jobs for {self.name}", level=2)


class Entities(PlacementStrategy):
    """
    Implementation of the placement of entities that do not have a 3D position,
    but that need to be connected with other cells of the network.
    """

    entities = True

    def queue(self, pool, chunk_size):
        # Entities ignore chunks since they don't intrinsically store any data.
        pool.queue_placement(self, Chunk([0, 0, 0], chunk_size))

    def place(self, chunk, indicators):
        for indicator in indicators.values():
            cell_type = indicator.cell_type
            # Guess total number, not chunk number, as entities bypass chunking.
            n = indicator.guess()
            self.scaffold.create_entities(cell_type, n)


class ExternalPlacement(PlacementStrategy):
    required = ["source"]
    casts = {"format": str, "warn_missing": bool}
    defaults = {
        "format": "csv",
        "x_header": "x",
        "y_header": "y",
        "z_header": "z",
        "map_header": None,
        "warn_missing": True,
        "delimiter": ",",
    }

    has_external_source = True

    def check_external_source(self):
        return os.path.exists(self.source)

    def get_external_source(self):
        return self.source

    def validate(self):
        if self.warn_missing and not self.check_external_source():
            src = self.get_external_source()
            warn(f"Missing external source '{src}' for '{self.name}'")

    def place(self):
        if self.format == "csv":
            return self._place_from_csv()

    def get_placement_count(self):
        import csv

        file = self.get_external_source()
        f = csv.reader(open(file, "r"))
        csv_lines = sum(1 for line in f)
        return csv_lines - 1

    def _place_from_csv(self):
        src = self.get_external_source()
        if not self.check_external_source():
            raise MissingSourceError(f"Missing source file '{src}' for `{self.name}`.")
        # If the `map_header` is given, we should store all data in that column
        # as references that the user will need later on to map their external
        # data to our generated data
        should_map = self.map_header is not None
        # Read the CSV file's first line to get the column names
        with open(src, "r") as f:
            headers = f.readline().split(self.delimiter)
        # Search for the x, y, z headers
        usecols = list(map(headers.index, (self.x_header, self.y_header, self.z_header)))
        if should_map:
            # Optionally, search for the map header
            usecols.append(headers.index(self.map_header))
        # Read the entire csv, skipping the headers and only the cols we need.
        data = np.loadtxt(
            src,
            usecols=usecols,
            skiprows=1,
            delimiter=self.delimiter,
        )
        if should_map:
            # If a map column was appended, slice it off
            external_map = data[:, -1]
            data = data[:, :-1]
            # Check for garbage
            duplicates = len(external_map) - len(np.unique(external_map))
            if duplicates:
                raise SourceQualityError(f"{duplicates} duplicates in source '{src}'")
            # And store it as appendix dataset
            self.scaffold.append_dset(self.name + "_ext_map", external_map)
        # Store the CSV positions in the scaffold
        self.scaffold.place_cells(self.cell_type, None, data)<|MERGE_RESOLUTION|>--- conflicted
+++ resolved
@@ -140,19 +140,6 @@
 
     def place(self, chunk, indicators):
         if self.positions is None:
-<<<<<<< HEAD
-            raise RuntimeError(
-                f"{self.name} requires the `positions` to be specified in the configuration, or before placement is scheduled."
-            )
-        for indicator in indicators.values():
-            ct = indicator.cell_type
-            chunk_positions = self.positions[
-                np.logical_and(
-                    self.positions >= chunk.ldc, self.positions < chunk.mdc
-                ).all(axis=1)
-            ]
-            self.place_cells(indicator, chunk_positions, chunk)
-=======
             raise ValueError(
                 f"Please set `.positions` on '{self.name}' before placement."
             )
@@ -160,7 +147,6 @@
             ct = indicator.cell_type
             inside_chunk = VoxelSet([chunk], chunk.dimensions).inside(self.positions)
             self.place_cells(indicator, self.positions[inside_chunk], chunk)
->>>>>>> 1473765a
 
     def guess_cell_count(self):
         if self.positions is None:
