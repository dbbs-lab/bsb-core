import contextlib as _ctxlib
import functools as _ft
<<<<<<< HEAD
=======
import inspect as _inspect
>>>>>>> 4fc49a0d
import itertools as _it
import os as _os
import sys as _sys
import typing as _t

import numpy as _np
import numpy as np

ichain = _it.chain.from_iterable


def merge_dicts(a, b):
    """
    Merge 2 dictionaries and their subdictionaries
    """
    for key in b:
        if key in a and isinstance(a[key], dict) and isinstance(b[key], dict):
            merge_dicts(a[key], b[key])
        else:
            a[key] = b[key]
    return a


def obj_str_insert(__str__):
<<<<<<< HEAD
    """
    Decorator to insert the return value of __str__ into '<classname {returnvalue} at 0x...>'
    """

=======
>>>>>>> 4fc49a0d
    @_ft.wraps(__str__)
    def wrapper(self):
        obj_str = object.__repr__(self)
        return obj_str.replace("at 0x", f"{__str__(self)} at 0x")

    return wrapper


@_ctxlib.contextmanager
def suppress_stdout():
    """
    Context manager that attempts to silence regular stdout and stderr. Some binary
    components may yet circumvene this if they access the underlying OS's stdout directly,
    like streaming to `/dev/stdout`.
    """
    with open(_os.devnull, "w") as devnull:
        old_stdout = _sys.stdout
        old_stderr = _sys.stderr
        _sys.stdout = devnull
        _sys.stderr = devnull
        try:
            yield
        finally:
            _sys.stdout = old_stdout
            _sys.stderr = old_stderr


def get_qualified_class_name(x):
    """Return an object's module and class name"""
<<<<<<< HEAD
=======
    if _inspect.isclass(x):
        return f"{x.__module__}.{str(x.__name__)}"
>>>>>>> 4fc49a0d
    return f"{x.__class__.__module__}.{str(x.__class__.__name__)}"


def listify_input(value):
    """
    Turn any non-list values into a list containing the value. Sequences will be
    converted to a list using `list()`, `None` will  be replaced by an empty list.
    """
    if value is None:
        return []
    if isinstance(value, str):
        return [str]
    try:
        return list(value)
    except Exception:
        return [value]


def sanitize_ndarray(arr_input, shape, dtype=None):
    """
    Convert an object to an ndarray and shape, avoiding to copy it wherever possible.
    """
    kwargs = {"copy": False}
    if dtype is not None:
        kwargs["dtype"] = dtype
    arr = _np.array(arr_input, **kwargs)
    arr.shape = shape
    return arr


def assert_samelen(*args):
    """
    Assert that all input arguments have the same length.
    """
    len_ = None
    assert all(
        (len_ := len(arg) if len_ is None else len(arg)) == len_ for arg in args
    ), "Input arguments should be of same length."


def immutable():
    """
    Decorator to mark a method as immutable, so that any calls to it return, and are
    performed on, a copy of the instance.
    """

    def immutable_decorator(f):
        @_ft.wraps(f)
        def immutable_action(self, *args, **kwargs):
            new_instance = self.__copy__()
            f(new_instance, *args, **kwargs)
            return new_instance

        return immutable_action

    return immutable_decorator


def unique(iter_: _t.Iterable[_t.Any]):
    """Return a new list containing all the unique elements of an iterator"""
    return [*set(iter_)]


def rotation_matrix_from_vectors(vec1, vec2):
    """Find the rotation matrix that aligns vec1 to vec2

    :param vec1: A 3d "source" vector
    :param vec2: A 3d "destination" vector
    :return mat: A transform matrix (3x3) which when applied to vec1, aligns it with vec2.
    """
    if (
        _np.isnan(vec1).any()
        or _np.isnan(vec2).any()
        or not _np.any(vec1)
        or not _np.any(vec2)
    ):
        raise ValueError("Vectors should not contain nan and their norm should not be 0.")
    a = (vec1 / _np.linalg.norm(vec1)).reshape(3)
    b = (vec2 / _np.linalg.norm(vec2)).reshape(3)
    v = _np.cross(a, b)
    if any(v):  # if not all zeros then
        c = _np.dot(a, b)
        s = _np.linalg.norm(v)
        kmat = _np.array([[0, -v[2], v[1]], [v[2], 0, -v[0]], [-v[1], v[0], 0]])
        return _np.eye(3) + kmat + kmat.dot(kmat) * ((1 - c) / (s**2))
    else:
        return _np.eye(3)  # cross of all zeros only occurs on identical directions<|MERGE_RESOLUTION|>--- conflicted
+++ resolved
@@ -1,16 +1,12 @@
 import contextlib as _ctxlib
 import functools as _ft
-<<<<<<< HEAD
-=======
 import inspect as _inspect
->>>>>>> 4fc49a0d
 import itertools as _it
 import os as _os
 import sys as _sys
 import typing as _t
 
 import numpy as _np
-import numpy as np
 
 ichain = _it.chain.from_iterable
 
@@ -28,13 +24,10 @@
 
 
 def obj_str_insert(__str__):
-<<<<<<< HEAD
     """
     Decorator to insert the return value of __str__ into '<classname {returnvalue} at 0x...>'
     """
 
-=======
->>>>>>> 4fc49a0d
     @_ft.wraps(__str__)
     def wrapper(self):
         obj_str = object.__repr__(self)
@@ -64,11 +57,8 @@
 
 def get_qualified_class_name(x):
     """Return an object's module and class name"""
-<<<<<<< HEAD
-=======
     if _inspect.isclass(x):
         return f"{x.__module__}.{str(x.__name__)}"
->>>>>>> 4fc49a0d
     return f"{x.__class__.__module__}.{str(x.__class__.__name__)}"
 
 
