import abc, numpy as np, os, sys, collections
from contextlib import contextmanager
from inspect import isclass
import inspect, site
from .exceptions import *


@contextmanager
def suppress_stdout():
    with open(os.devnull, "w") as devnull:
        old_stdout = sys.stdout
        old_stderr = sys.stderr
        sys.stdout = devnull
        sys.stderr = devnull
        try:
            yield
        finally:
            sys.stdout = old_stdout
            sys.stderr = old_stderr


def get_qualified_class_name(x):
    return x.__class__.__module__ + "." + str(x.__class__.__name__)


def listify_input(value):
    """
    Turn any non-list values into a list containing the value. Sequences will be
    converted to a list using `list()`, `None` will  be replaced by an empty list.
    """
    if value is None:
        return []
    if isinstance(value, str):
        return [str]
    try:
        return list(value)
    except:
        return [value]


class SortableByAfter:
    @abc.abstractmethod
    def has_after(self):
        pass

    @abc.abstractmethod
    def create_after(self):
        pass

    @abc.abstractmethod
    def get_after(self):
        pass

    @abc.abstractmethod
    def get_ordered(self, objects):
        pass

    def add_after(self, after_item):
        if not self.has_after():
            self.create_after()
        self.get_after().append(after_item)

    def is_after_satisfied(self, objects):
        """
        Determine whether the ``after`` specification of this object is met. Any objects
        appearing in ``self.after`` need to occur in ``objects`` before the object.

        :param objects: Proposed order for which the after condition is checked.
        :type objects: list
        """
        if not self.has_after():  # No after?
            # Condition without constraints always True.
            return True
        self_met = False
        after = self.get_after()
        # Determine whether this object is out of order.
        for type in objects:
            if type is self:
                # We found ourselves, from this point on nothing that appears in the after
                # array is allowed to be encountered
                self_met = True
            elif self_met and type in after:
                # We have encountered ourselves, so everything we find from now on is not
                # allowed to be in our after array, if it is, we fail the after condition.
                return False
        # We didn't meet anything behind us that was supposed to be in front of us
        # => Condition met.
        return True

    def satisfy_after(self, objects):
        """
        Given an array of objects, place this object after all of the objects specified in
        the ``after`` condition. If objects in the after condition are missing from the
        given array this object is placed at the end of the array. Modifies the `objects`
        array in place.
        """
        before_types = self.get_after().copy()
        i = 0
        place_after = False
        # Loop over the objects until we've found all our before types.
        while len(before_types) > 0 and i < len(objects):
            if objects[i] in before_types:
                # We encountered one of our before types and can remove it from the list
                # of things we still need to look for
                before_types.remove(objects[i])
            # We increment i unless we encounter and remove ourselves
            if objects[i] == self:
                # We are still in the loop, so there must still be things in our after
                # condition that we are looking for; therefor we remove ourselves from
                # the list and wait until we found all our conditions and place ourselves
                # there
                objects.remove(self)
                place_after = True
            else:
                i += 1
        if place_after:
            # We've looped to either after our last after condition or the last element
            # and should reinsert ourselves here.
            objects.insert(i, self)

    @classmethod
    def resolve_order(cls, objects):
        """
        Orders a given dictionary of objects by the class's default mechanism and
        then apply the `after` attribute for further restrictions.
        """
        # Sort by the default approach
        sorting_objects = list(cls.get_ordered(objects))
        # Afterwards cell types can be specified that need to be placed after other types.
        after_specifications = [c for c in sorting_objects if c.has_after()]
        j = 0
        # Keep rearranging as long as any cell type's after condition isn't satisfied.
        while any(
            not c.is_after_satisfied(sorting_objects) for c in after_specifications
        ):
            j += 1
            # Rearrange each element that is out of place.
            for after_type in after_specifications:
                if not after_type.is_after_satisfied(sorting_objects):
                    after_type.satisfy_after(sorting_objects)
            # If we have had to rearrange all elements more than there are elements, the
            # conditions cannot be met, and a circular dependency is at play.
            if j > len(objects):
                circulars = ", ".join(
                    c.name
                    for c in after_specifications
                    if not c.is_after_satisfied(sorting_objects)
                )
                raise OrderError(
                    f"Couldn't resolve order, probably a circular dependency including: {circulars}"
                )
        # Return the sorted array.
        return sorting_objects


def map_ndarray(data, _map=None):
    if _map is None:
        _map = []
    last_index = -1
    last_value = None

    def map_1d_array(e):
        nonlocal last_index, last_value, _map
        if last_index == -1 or e != last_value:
            try:
                last_index = _map.index(e)
            except ValueError as ex:
                last_index = len(_map)
                _map.append(e)
            last_value = e
        return last_index

    def n_dim_map(a):
        n = np.empty(a.shape, dtype=int)
        if len(a.shape) > 1:
            for i, b in enumerate(a):
                n[i] = n_dim_map(b)
            return n
        else:
            return list(map(map_1d_array, a))

    _mapped = n_dim_map(data)
    return _mapped, _map


<<<<<<< HEAD
=======
def load_configurable_class(name, configured_class_name, parent_class, parameters={}):
    if isclass(configured_class_name):
        instance = configured_class_name(**parameters)
    else:
        class_ref = get_configurable_class(configured_class_name)
        if not parent_class is None and not issubclass(class_ref, parent_class):
            raise DynamicClassError(
                "Configurable class '{}' must derive from {}.{}".format(
                    configured_class_name,
                    parent_class.__module__,
                    parent_class.__qualname__,
                )
            )
        instance = class_ref(**parameters)
    instance.__dict__["name"] = name
    return instance


def fill_configurable_class(obj, conf, excluded=[]):
    for name, prop in conf.items():
        if not name in excluded:
            if isinstance(prop, dict) or isinstance(prop, list):
                prop = prop.copy()
            obj.__dict__[name] = prop


def get_configurable_class(configured_class_name):
    class_parts = configured_class_name.split(".")
    class_name = class_parts[-1]
    module_name = ".".join(class_parts[:-1])
    if module_name == "":
        module_dict = globals()
    else:
        import os, sys

        sys.path.insert(0, os.getcwd())
        module_ref = __import__(module_name, globals(), locals(), [class_name], 0)
        sys.path = sys.path[1:]
        module_dict = module_ref.__dict__
    if not class_name in module_dict:
        raise ConfigurableClassNotFoundError("Class not found: " + configured_class_name)
    return module_dict[class_name]


>>>>>>> 759facc9
def continuity_list(iterable, step=1):
    """
    Return a compacted notation of a list of nearly continuous numbers.

    The ``iterable`` will be iterated and chains of continuous numbers will be
    determined. Each chain will then be added to the output format as a starting
    number and count.

    *Example:* ``[4,5,6,7,8,9,12]`` ==> ``[4,6,12,1]``

    :param iterable: The collection of elements to be compacted.
    :type iterable: iter
    :param step: ``iterable[i]`` needs to be equal to ``iterable[i - 1] + step`` for
      them to considered continuous.
    """
    serial = []
    iterator = iter(iterable)
    # Get the first item in the iterator to set the initial conditions.
    try:
        item = next(iterator)
    # Iterable is empty.
    except StopIteration:
        # Return empty serialization.
        return []
    # Initial condition.
    start = item
    last_item = item
    counter = 1
    # Iterate over the remaining items.
    for item in iterator:
        # Is this new item discontinuous with the last?
        if item != last_item + step:
            # End the chain at the previous item and start a new one.
            # Store the start and length of the last chain in the serialized list.
            serial.append(start)
            serial.append(counter)
            # Set the values for a new list
            counter = 1
            start = item
        else:
            counter += 1
        last_item = item
    # Finish the last chain
    serial.append(start)
    serial.append(counter)
    return serial


def continuity_hop(iterator):
    """
    Hop over a continuity list in steps of 2, returning the start & count pairs.
    """
    try:
        while True:
            yield (next(iterator), next(iterator))
    except StopIteration:
        pass


def expand_continuity_list(iterable, step=1):
    """
    Return the full set of items associated with the continuity list, as formatted by
    :func:`.helpers.continuity_list`.
    """
    deserialized = []
    for start, count in continuity_hop(iter(iterable)):
        # Each hop, expand a `count` long list starting from `start`
        # taking `step` sized steps, and append it to the deserialized list.
        end = start + count * step
        deserialized.extend(list(range(start, end, step)))
    return deserialized


def iterate_continuity_list(iterable, step=1):
    """
    Generate the continuity list
    """
    for start, count in continuity_hop(iter(iterable)):
        end = start + count * step
        for i in range(start, end, step):
            yield i


def count_continuity_list(iterable):
    total = 0
    for _, count in continuity_hop(iter(iterable)):
        # Each hop, add the count to the total
        total += count
    return total<|MERGE_RESOLUTION|>--- conflicted
+++ resolved
@@ -183,53 +183,6 @@
     return _mapped, _map
 
 
-<<<<<<< HEAD
-=======
-def load_configurable_class(name, configured_class_name, parent_class, parameters={}):
-    if isclass(configured_class_name):
-        instance = configured_class_name(**parameters)
-    else:
-        class_ref = get_configurable_class(configured_class_name)
-        if not parent_class is None and not issubclass(class_ref, parent_class):
-            raise DynamicClassError(
-                "Configurable class '{}' must derive from {}.{}".format(
-                    configured_class_name,
-                    parent_class.__module__,
-                    parent_class.__qualname__,
-                )
-            )
-        instance = class_ref(**parameters)
-    instance.__dict__["name"] = name
-    return instance
-
-
-def fill_configurable_class(obj, conf, excluded=[]):
-    for name, prop in conf.items():
-        if not name in excluded:
-            if isinstance(prop, dict) or isinstance(prop, list):
-                prop = prop.copy()
-            obj.__dict__[name] = prop
-
-
-def get_configurable_class(configured_class_name):
-    class_parts = configured_class_name.split(".")
-    class_name = class_parts[-1]
-    module_name = ".".join(class_parts[:-1])
-    if module_name == "":
-        module_dict = globals()
-    else:
-        import os, sys
-
-        sys.path.insert(0, os.getcwd())
-        module_ref = __import__(module_name, globals(), locals(), [class_name], 0)
-        sys.path = sys.path[1:]
-        module_dict = module_ref.__dict__
-    if not class_name in module_dict:
-        raise ConfigurableClassNotFoundError("Class not found: " + configured_class_name)
-    return module_dict[class_name]
-
-
->>>>>>> 759facc9
 def continuity_list(iterable, step=1):
     """
     Return a compacted notation of a list of nearly continuous numbers.
