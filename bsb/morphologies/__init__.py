--- conflicted
+++ resolved
@@ -605,11 +605,7 @@
         """
         if isinstance(file, str) or isinstance(file, Path):
             with open(str(file), "r") as f:
-<<<<<<< HEAD
-                return cls.from_swc(f, branch_class)
-=======
                 return cls.from_swc(f, branch_class, meta=meta)
->>>>>>> e39a9f51
         if branch_class is None:
             branch_class = Branch
         return _swc_to_morpho(cls, branch_class, file.read(), tags=tags, meta=meta)
@@ -1047,15 +1043,10 @@
         for x in self:
             yield self.labels[x].copy()
 
-<<<<<<< HEAD
     def expand(self, label):
         """
         Translate a label value into its corresponding labelset.
         """
-        Return
-=======
-    def of(self, label):
->>>>>>> e39a9f51
         return self.labels[label].copy()
 
     @classmethod
