--- conflicted
+++ resolved
@@ -64,17 +64,12 @@
     def __iter__(self):
         return self.iter_morphologies()
 
-<<<<<<< HEAD
+    @property
+    def names(self):
+        return [l.name for l in self._loaders]
+
     def get_indices(self, copy=True):
         return self._m_indices.copy() if copy else self._m_indices
-=======
-    @property
-    def names(self):
-        return [l.name for l in self._loaders]
-
-    def get_indices(self):
-        return self._m_indices
->>>>>>> 7973a822
 
     def get(self, index, cache=True, hard_cache=False):
         data = self._m_indices[index]
