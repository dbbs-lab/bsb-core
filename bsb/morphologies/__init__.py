--- conflicted
+++ resolved
@@ -23,11 +23,7 @@
 from collections import deque
 from pathlib import Path
 from scipy.spatial.transform import Rotation
-<<<<<<< HEAD
-from scipy.spatial import cKDTree
-=======
 from .._encoding import EncodedLabels
->>>>>>> c7d1523e
 from ..voxels import VoxelSet
 from ..exceptions import MorphologyDataError, EmptyBranchError, MorphologyWarning
 from ..reporting import warn
