"""
Morphology module
"""

# This is a note to myself, should expand into docs:
#
# It goes ``morphology-on-file`` into ``repository`` that the ``storage`` needs to provide
# support for. Then after a placement job has placed cells for a chunk, the positions are
# sent to a ``distributor`` that is supposed to use the ``indicators`` to ask the
# ``storage.morphology_repository`` which ``loaders`` are appropriate for the given
# ``selectors``, then, still hopefully using just morpho metadata the  ``distributor``
# generates indices and rotations. In more complex cases the ``selector`` and
# ``distributor`` can both load the morphologies but this will slow things down.
#
# In the simulation step, these (possibly dynamically modified) morphologies are passed
# to the cell model instantiators.

import inspect
import itertools
import functools
import morphio
import numpy as np
from collections import deque
from pathlib import Path
from scipy.spatial.transform import Rotation
from .._encoding import EncodedLabels
from ..voxels import VoxelSet
from ..exceptions import (
    MorphologyError,
    MorphologyDataError,
    EmptyBranchError,
    MorphologyWarning,
)
from ..reporting import warn
from .. import _util as _gutil


class MorphologySet:
    """
    Associates a set of :class:`StoredMorphologies
    <.storage.interfaces.StoredMorphology>` to cells
    """

    def __init__(self, loaders, m_indices=None, /, labels=None):
        """
        :param loaders: list of Morphology loader functions.
        :type loaders: List[Callable[[], bsb.storage.interfaces.StoredMorphology]]
        :param m_indices: indices of the loaders for each of the morphologies.
        :type: List[int]
        """
        if m_indices is None:
            loaders, m_indices = np.unique(loaders, return_inverse=True)
        self._m_indices = np.array(m_indices, copy=False, dtype=int)
        self._loaders = list(loaders)
        check_max = np.max(m_indices, initial=-1)
        if check_max >= len(loaders):
            raise IndexError(f"Index {check_max} out of range for {len(loaders)}.")
        self._cached = {}
        self._labels = labels

    def set_label_filter(self, labels):
        self._cached = {}
        for loader in self._loaders:
            loader._cached_load.cache_clear()
        self._labels = labels

    @_gutil.obj_str_insert
    def __repr__(self):
        return f"{len(self)} cells, {len(self._loaders)} morphologies"

    def __contains__(self, value):
        return value in [loader.name for loader in self._loaders]

    def count_morphologies(self):
        return len(self._loaders)

    def count_unique(self):
        uniques = []
        count = 0
        for m in (m.load() for m in self._loaders):
            if not any(f == m for f in uniques):
                uniques.append(m)
                count += 1
        return count

    def __len__(self):
        return len(self._m_indices)

    def __iter__(self):
        return self.iter_morphologies()

    @property
    def names(self):
        return [loader.name for loader in self._loaders]

    def get_indices(self, copy=True):
        return self._m_indices.copy() if copy else self._m_indices

    def get(self, index, cache=True, hard_cache=False):
        data = self._m_indices[index]
        if data.ndim:
            return self._get_many(data, cache, hard_cache)
        else:
            return self._get_one(data, cache, hard_cache)

    def _get_one(self, idx, cache, hard_cache):
        if cache:
            if hard_cache:
                return self._loaders[idx].cached_load(self._labels)

            if idx not in self._cached:
                self._cached[idx] = (
                    self._loaders[idx].load().set_label_filter(self._labels).as_filtered()
                )
            return self._cached[idx].copy()
        else:
            return self._loaders[idx].load().set_label_filter(self._labels).as_filtered()

    def _get_many(self, data, cache, hard_cache):
        if hard_cache:
            return np.array([self._loaders[idx].cached_load() for idx in data])
        elif cache:
            res = []
            for idx in data:
                if idx not in self._cached:
                    self._cached[idx] = self._loaders[idx].load()
                res.append(self._cached[idx].copy())
        else:
            res = np.array([self._loaders[idx].load() for idx in data])
        return res

    def clear_soft_cache(self):
        self._cached = {}

    def iter_morphologies(self, cache=True, unique=False, hard_cache=False):
        """
        Iterate over the morphologies in a MorphologySet with full control over caching.

        :param cache: Use :ref:`soft-caching` (1 copy stored in mem per cache miss, 1 copy
          created from that per cache hit).
        :type cache: bool
        :param hard_cache: Use :ref:`hard-caching` (1 copy stored on the loader, always
          same copy returned from that loader forever).
        """
        if hard_cache:

            def _load(loader):
                return loader.cached_load(self._labels)

        elif self._labels is not None:

            def _load(loader):
                return loader.load().set_label_filter(self._labels).as_filtered()

        else:

            def _load(loader):
                return loader.load()

        if unique:
            yield from map(_load, self._loaders)
        elif not cache or hard_cache:
            yield from map(_load, (self._loaders[idx] for idx in self._m_indices))
        else:
            _cached = {}
            for idx in self._m_indices:
                if idx not in _cached:
                    _cached[idx] = _load(self._loaders[idx])
                yield _cached[idx].copy()

    def iter_meta(self, unique=False):
        if unique:
            yield from (loader.get_meta() for loader in self._loaders)
        else:
            yield from (self._loaders[idx].get_meta() for idx in self._m_indices)

    def _serialize_loaders(self):
        return [loader.name for loader in self._loaders]

    @classmethod
    def empty(cls):
        return cls([], np.empty(0, dtype=int))

    def merge(self, other):
        merged_loaders = self._loaders.copy()
        previous_set = set(merged_loaders)
        if any(loader in previous_set for loader in other._loaders):
            # There is overlap between the sets, and mapping is required
            id_map = dict(
                (i, merged_loaders.index(loader))
                for i, loader in enumerate(other._loaders)
                if loader in previous_set
            )
            if all(k == v for k, v in id_map.items()):
                mapped_indices = other._m_indices
            else:

                def map_ids(id):
                    mapped_id = id_map.get(id, None)
                    if mapped_id is None:
                        mapped_id = id_map[id] = len(merged_loaders)
                        merged_loaders.append(other._loaders[id])
                    return mapped_id

                mapped_indices = np.vectorize(map_ids)(other._m_indices)
            merged_indices = np.concatenate((self._m_indices, mapped_indices))
        else:
            # No overlap, we can just offset the new dataset
            merge_offset = len(self._loaders)
            merged_loaders = self._loaders + other._loaders
            merged_indices = np.concatenate(
                (self._m_indices, other._m_indices + merge_offset)
            )
        return MorphologySet(merged_loaders, merged_indices)

    def _mapback(self, locs):
        if self._labels is None:
            raise RuntimeError("Mapback requested on unfiltered morphology set.")
        locs = locs.copy()
        for i, loader in enumerate(self._loaders):
            rows = self._m_indices[locs[:, 0]] == i
            if np.any(rows):
                morpho = loader.load()
                filtered = morpho.set_label_filter(self._labels).as_filtered()
                # Using np.vectorize is Python speed O(n), worst case in numpy is C speed
                # O(n^2) (that is if every point is on another branch), not sure.
                branchmap = np.vectorize(
                    {
                        bid: b._copied_from_branch
                        for bid, b in enumerate(filtered.branches)
                    }.get
                )
                pointmap = np.vectorize(
                    {
                        bid: b._copied_points_offset
                        for bid, b in enumerate(filtered.branches)
                    }.get
                )
                # Map points first, then branches, since points depend on unmapped branch.
                locs[rows, 2] = locs[rows, 2] + pointmap(locs[rows, 1])
                locs[rows, 1] = branchmap(locs[rows, 1])
        return locs


class RotationSet:
    """
    Set of rotations. Returned rotations are of :class:`scipy.spatial.transform.Rotation`
    """

    def __init__(self, data):
        if not isinstance(data, np.ndarray):
            self._data = np.array(
                [
                    v.as_euler("xyz", degrees=True) if isinstance(v, Rotation) else v
                    for v in data
                ]
            )
        else:
            self._data = data
        if self._data.ndim != 2 or self._data.shape[1] != 3:
            raise ValueError("Input should be an (Nx3) matrix of rotations.")

    def __array__(self, dtype=None, *args, **kwargs):
        return self._data.__array__(dtype, *args, **kwargs)

    def __iter__(self):
        return self.iter()

    def __getitem__(self, index):
        data = self._data[index]
        if data.ndim == 2:
            return np.array([self._rot(d) for d in data])
        else:
            return self._rot(data)

    def __len__(self):
        return len(self._data)

    def iter(self, cache=False):
        if cache:
            yield from (self._cached_rot(tuple(d)) for d in self._data)
        else:
            yield from (self._rot(d) for d in self._data)

    @functools.cache
    def _cached_rot(self, angles):
        return self._rot(angles)

    def _rot(self, angles):
        return Rotation.from_euler("xyz", angles)


def branch_iter(branch):
    """
    Iterate over a branch and all of its children depth first.
    """
    yield branch
    for child in branch._children:
        yield from branch_iter(child)


class SubTree:
    """
    Collection of branches, not necesarily all connected.
    """

    def __init__(self, branches, sanitize=True):
        if sanitize:
            # Find the roots of the full subtree(s) emanating from the given, possibly
            # overlapping branches.
            if len(branches) < 2:
                # The roots of the subtrees of 0 or 1 branches is eaqual to the 0 or 1
                # branches themselves.
                self.roots = branches
            else:
                # Collect the deduplicated subtree emanating from all given branches; use
                # dict.fromkeys and .keys to preserve insertion order (i.e. DFS order)
                sub = dict.fromkeys(
                    itertools.chain(*(b.get_branches() for b in branches))
                ).keys()
                # Find the root branches whose parents are not part of the subtrees
                self.roots = [b for b in sub if b.parent not in sub]
        else:
            # No subtree sanitizing: Assume the whole tree is given, or only the roots
            # have been given, and just take all literal root (non-parent-having)
            # branches.
            self.roots = [b for b in branches if b.parent is None]
        self._is_shared = False

    def __getattr__(self, attr):
        if self._is_shared:
            if attr in self._shared._prop:
                return self._shared._prop[attr]
            else:
                super().__getattribute__(attr)
        else:
            return np.concatenate([getattr(b, attr) for b in self.branches])

    def __len__(self):
        if self._is_shared:
            return len(self._shared._points)
        else:
            return sum(b.size for b in self.get_branches())

    @property
    def size(self):
        return len(self)

    @property
    def branches(self):
        """
        Return a depth-first flattened array of all branches.
        """
        return self.get_branches()

    @property
    def points(self):
        return self.flatten()

    @points.setter
    def points(self, value):
        arr = np.array(value, copy=False, dtype=float)
        if self._is_shared:
            self.points[:] = arr
        else:
            ptr = 0
            for b in self.branches:
                b.points = arr[ptr : (ptr := ptr + len(b))]

    @property
    def radii(self):
        return self.flatten_radii()

    @radii.setter
    def radii(self, value):
        arr = np.array(value, copy=False, dtype=float)
        if self._is_shared:
            self.radii[:] = arr
        else:
            ptr = 0
            for b in self.branches:
                b.radii = arr[ptr : (ptr := ptr + len(b))]

    @property
    def labels(self):
        return self.flatten_labels()

    @property
    def properties(self):
        return self.flatten_properties()

    @property
    def bounds(self):
        f = self.flatten()
        if not len(f):
            return np.zeros(3), np.zeros(3)
        return np.min(f, axis=0), np.max(f, axis=0)

    @property
    def branch_adjacency(self):
        """
        Return a dictonary containing mapping the id of the branch to its children.
        """
        idmap = {b: n for n, b in enumerate(self.branches)}
        return {n: list(map(idmap.get, b.children)) for n, b in enumerate(self.branches)}

    @property
    def path_length(self):
        """
        Return the total path length as the sum of the euclidian distances between
        consecutive points.
        """
        return sum(b.path_length for b in self.branches)

    def subtree(self, labels=None):
        return SubTree(self.get_branches(labels))

    def get_branches(self, labels=None):
        """
        Return a depth-first flattened array of all or the selected branches.

        :param labels: Names of the labels to select.
        :type labels: list
        :returns: List of all branches, or the ones fully labelled with any of
          the given labels.
        :rtype: list
        """
        root_iter = (branch_iter(root) for root in self.roots)
        all_branch = itertools.chain(*root_iter)
        if labels is None:
            return [*all_branch]
        else:
            return [b for b in all_branch if b.contains_labels(labels)]

    def flatten(self):
        """
        Return the flattened points of the morphology or subtree.

        :rtype: numpy.ndarray
        """
        if self._is_shared:
            return self._shared._points
        branches = self.get_branches()
        if not branches:
            return np.empty((0, 3))
        return np.vstack(tuple(b.points for b in branches))

    def flatten_radii(self):
        """
        Return the flattened radii of the morphology or subtree.

        :rtype: numpy.ndarray
        """
        if self._is_shared:
            return self._shared._radii
        branches = self.get_branches()
        if not branches:
            return np.empty(0)
        return np.concatenate(tuple(b.radii for b in branches))

    def flatten_labels(self):
        """
        Return the flattened labels of the morphology or subtree.

        :rtype: numpy.ndarray
        """
        if self._is_shared:
            return self._shared._labels
        else:
            return EncodedLabels.concatenate(*(b._labels for b in self.get_branches()))

    def flatten_properties(self):
        """
        Return the flattened properties of the morphology or subtree.

        :rtype: numpy.ndarray
        """
        if self._is_shared:
            if not self._shared._prop:
                return {}
            return self._shared._prop.copy()
        else:
            branches = self.get_branches()
            len_ = sum(len(b) for b in branches)
            all_props = [*set(_gutil.ichain(b._properties.keys() for b in branches))]
            props = {k: np.empty(len_) for k in all_props}
            ptr = 0
            for branch in self.branches:
                nptr = ptr + len(branch)
                for k, v in props.items():
                    prop = branch._properties.get(k, None)
                    if prop is None:
                        prop = np.full(len(branch), np.nan)
                    v[ptr:nptr] = prop
                ptr = nptr
            return props

    def label(self, labels, points=None):
        """
        Add labels to the morphology or subtree.

        :param labels: Labels to add to the subtree.
        :type labels: list[str]
        :param points: Optional boolean or integer mask for the points to be labelled.
        :type points: numpy.ndarray
        """
        if points is None:
            points = np.ones(len(self), dtype=bool)
        points = np.array(points, copy=False)
        if self._is_shared:
            self.labels.label(labels, points)
        else:
            if len(points) == len(self) and points.dtype == bool:
                ctr = 0
                for b in self.branches:
                    b.label(labels, points[ctr : ctr + len(b)])
                    ctr += len(b)
            elif np.can_cast(points.dtype, int):
                points = np.array(points, copy=False, dtype=int)
                for b in self.branches:
                    mux = points < len(b)
                    b.label(labels, points[mux])
                    points = points[~mux]
            else:
                raise ValueError(
                    "Label indices must be a boolean or integer mask."
                    f" {points.dtype} given."
                )

        return self

    def rotate(self, rotation, center=None):
        """
        Point rotation

        :param rot: Scipy rotation
        :type: Union[scipy.spatial.transform.Rotation, List[float,float,float]]
        :param center: rotation offset point.
        :type center: numpy.ndarray
        """
        if not isinstance(rotation, Rotation):
            rotation = Rotation.from_euler("xyz", rotation, degrees=True)
        if self._is_shared:
            self._shared._points[:] = self._rotate(self._shared._points, rotation, center)
        else:
            for b in self.branches:
                b.points[:] = self._rotate(b.points, rotation, center)
        return self

    def _rotate(self, points, rot, center):
        if center is not None:
            points = points - center
            rotated_points = rot.apply(points)
            rotated_points = rotated_points + center
        else:
            rotated_points = rot.apply(points)
        return rotated_points

    def root_rotate(self, rot, downstream_of=0):
        """
        Rotate the subtree emanating from each root around the start of that root
        If downstream_of is provided, will rotate points starting from the index provided (only for
        subtrees with a single root).

        :param rot: Scipy rotation to apply to the subtree.
        :type rot: scipy.spatial.transform.Rotation
        :param downstream_of: index of the point in the subtree from which the rotation should be
            applied. This feature works only when the subtree has only one root branch.
        :returns: rotated Morphology
        :rtype: bsb.morphologies.SubTree
        """

        if downstream_of != 0:
            if len(self.roots) > 1:
                raise ValueError(
                    "Can't rotate with subbranch precision with multiple roots"
                )
            elif type(downstream_of) == int and 0 < downstream_of < len(
                self.roots[0].points
            ):
                b = self.roots[0]
                group = SubTree([b])
                upstream = np.copy(b.points[:downstream_of])
                group.rotate(rot, b.points[downstream_of])
                b.points[:downstream_of] = upstream
        else:
            for b in self.roots:
                group = SubTree([b])
                group.rotate(rot, group.origin)
        return self

    def translate(self, point):
        """
        Translate the subtree by a 3D vector.

        :param numpy.ndarray point: 3D vector to translate the subtree.
        :returns: the translated subtree
        :rtype: bsb.morphologies.SubTree
        """
        if len(point) != 3:
            raise ValueError("Point must be a sequence of x, y and z coordinates")
        if self._is_shared:
            self._shared._points[:] = self._shared._points + point
        else:
            for branch in self.branches:
                branch.points[:] = branch.points[:] + point
        return self

    @property
    def origin(self):
        return np.mean([r.points[0] for r in self.roots], axis=0)

    def center(self):
        """
        Center the morphology on the origin
        """
        self.translate(-self.origin)
        return self

    def close_gaps(self):
        """
        Close any head-to-tail gaps between parent and child branches.
        """
        for branch in self.branches:
            if branch.parent is not None:
                gap_offset = branch.parent.points[-1] - branch.points[0]
                if not np.allclose(gap_offset, 0):
                    SubTree([branch]).translate(gap_offset)
        return self

    def collapse(self, on=None):
        """
        Collapse all the roots of the morphology or subtree onto a single point.

        :param on: Index of the root to collapse on. Collapses onto the origin by default.
        :type on: int
        """
        if on is None:
            on = self.origin
        for root in self.roots:
            root.translate(on - root.points[0])
        return self

    def simplify_branches(self, epsilon):
        """
        Apply Ramer–Douglas–Peucker algorithm to all points of all branches of the SubTree.
        :param epsilon: Epsilon to be used in the algorithm.
        """
        for branch in self.branches:
            branch.simplify(epsilon)

    def voxelize(self, N):
        """
        Turn the morphology or subtree into an approximating set of axis-aligned cuboids.

        :rtype: bsb.voxels.VoxelSet
        """
        return VoxelSet.from_morphology(self, N)

    @functools.cache
    def cached_voxelize(self, N):
        """
        Turn the morphology or subtree into an approximating set of axis-aligned cuboids
        and cache the result.

        :rtype: bsb.voxels.VoxelSet
        """
        return self.voxelize(N)


class _SharedBuffers:
    def __init__(self, points, radii, labels, properties):
        self._points = points
        self._radii = radii
        self._labels = labels if labels is not None else EncodedLabels.none(len(radii))
        self._prop = properties

    def copy(self):
        copied_props = {k: v.copy() for k, v in self._prop.items()}
        return self.__class__(
            self._points.copy(), self._radii.copy(), self._labels.copy(), copied_props
        )

    def points_shared(self, branches):
        return all(b.points.base is self._points for b in branches)

    def radii_shared(self, branches):
        return all(b.radii.base is self._radii for b in branches)

    def labels_shared(self, branches):
        return all(b.labels.base is self._labels for b in branches)

    def properties_shared(self, branches):
        return all(
            (
                b._properties.keys() == self._prop.keys() and all(c.base is self._prop[c])
                for a, c in b._properties.items()
            )
            for b in branches
        )

    def all_buffers_shared(self, branches):
        return (
            self.points_shared(branches)
            and self.radii_shared(branches)
            and self.labels_shared(branches)
            and self.properties_shared(branches)
        )

    def get_shared(self, start, end):
        copied_props = {k: v[start:end] for k, v in self._prop.items()}
        return (
            self._points[start:end],
            self._radii[start:end],
            self._labels[start:end],
            copied_props,
        )


class Morphology(SubTree):
    """
    A multicompartmental spatial representation of a cell based on a directed acyclic
    graph of branches whom consist of data vectors, each element of a vector being a
    coordinate or other associated data of a point on the branch.
    """

    def __init__(self, roots, meta=None, shared_buffers=None, sanitize=False):
        super().__init__(roots, sanitize=sanitize)
        self._meta = meta if meta is not None else {}
        self._filter = None
        if shared_buffers is None:
            self._shared = None
            self._is_shared = False
        else:
            if isinstance(shared_buffers, _SharedBuffers):
                self._shared = shared_buffers
            else:
                self._shared = _SharedBuffers(*shared_buffers)
            self._is_shared = self._check_shared()
            for branch in self.branches:
                branch._on_mutate = self._mutnotif

    @_gutil.obj_str_insert
    def __repr__(self):
        return (
            f"{len(self.roots)} roots, {len(self)} points,"
            f" from {self.bounds[0]} to {self.bounds[1]}"
        )

    def __eq__(self, other):
        return len(self.branches) == len(other.branches) and all(
            b1.is_terminal == b2.is_terminal and (not b1.is_terminal or b1 == b2)
            for b1, b2 in zip(self.branches, other.branches)
        )

    def __lt__(self, other):
        # Sorting compares using lt, so we use id for useless but stable comparison.
        return id(self) < id(other)

    def __hash__(self):
        return id(self)

    def _check_shared(self):
        if self._shared is None:
            return False
        return self._shared.all_buffers_shared(self.branches)

    def _mutnotif(self):
        self._is_shared = False

    @property
    def is_optimized(self):
        return self._shared

    def optimize(self, force=False):
        if force or not self._is_shared:
            branches = self.branches
            len_ = sum(len(b) for b in branches)
            points = np.empty((len_, 3))
            radii = np.empty(len_)
            all_props = [*set(_gutil.ichain(b._properties.keys() for b in branches))]
            types = [
                next(_p[k].dtype for b in branches if k in (_p := b._properties))
                for k in all_props
            ]
            props = {k: np.empty(len_, dtype=t) for k, t in zip(all_props, types)}
            labels = EncodedLabels.concatenate(*(b._labels for b in branches))
            ptr = 0
            for branch in self.branches:
                nptr = ptr + len(branch)
                points[ptr:nptr] = branch.points
                branch._points = points[ptr:nptr]
                radii[ptr:nptr] = branch.radii
                branch._radii = radii[ptr:nptr]
                for k, v in props.items():
                    prop = branch._properties.get(k, None)
                    if prop is None:
                        prop = np.full(len(branch), np.nan)
                    v[ptr:nptr] = prop
                    branch._properties[k] = v[ptr:nptr]
                branch._labels = labels[ptr:nptr]
                ptr = nptr
            self._shared = _SharedBuffers(points, radii, labels, props)
            self._is_shared = True
            assert self._check_shared(), "optimize should result in shared buffers"

    @property
    def meta(self):
        return self._meta

    @meta.setter
    def meta(self, value):
        self._meta = value

    @property
    def adjacency_dictionary(self):
        """
        Return a dictonary associating to each key (branch index) a list of adjacent branch indices
        """
        branches = self.branches
        idmap = {b: n for n, b in enumerate(branches)}
        return {n: list(map(idmap.get, b.children)) for n, b in enumerate(branches)}

    @property
    def labelsets(self):
        """
        Return the sets of labels associated to each numerical label.
        """
        self.optimize()
        return self._shared._labels.labels

    @property
    def swc_tags(self):
        self.optimize()
        return _get_swc_labeldict(self)

    def list_labels(self):
        """
        Return a list of labels present on the morphology.
        """
        self.optimize()
        return sorted(set(_gutil.ichain(self._shared._labels.labels.values())))

    def set_label_filter(self, labels):
        """
        Set a label filter, so that `as_filtered` returns copies filtered by these labels.
        """
        self._filter = labels
        return self

    def get_label_mask(self, labels):
        """
        Get a mask corresponding to all the points labelled with 1 or more of the given
        labels
        """
        self.optimize()
        return self.labels.get_mask(labels)

    @classmethod
    def empty(cls):
        return cls([])

    def copy(self):
        """
        Copy the morphology.
        """
        # Make sure to optimize so that we use 1 shared buffer.
        self.optimize(force=False)
        # Copy that buffer into a new one
        buffers = self._shared.copy()
        roots = []
        branch_copy_map = {}
        ptr = 0
        # For each branch, create a copy, and assign a piece of the copied buffer to it.
        # Also attach it to its intended parent. Since we iterate DFS, each parent occurs
        # before their children, so we can always find it in `branch_copy_map` from a
        # previous iteration.
        for branch in self.branches:
            nptr = ptr + len(branch)
            nbranch = Branch(*buffers.get_shared(ptr, nptr))
            branch_copy_map[branch] = nbranch
            if not branch.is_root:
                branch_copy_map[branch.parent].attach_child(nbranch)
            else:
                roots.append(nbranch)
            ptr = nptr
        # Construct the morphology
        return self.__class__(roots, shared_buffers=buffers, meta=self.meta.copy())

    def as_filtered(self, labels=None):
        """
        Return a filtered copy of the morphology that includes only points that match the
        current label filter, or the specified labels.
        """
        filter = labels if labels is not None else self._filter
        if filter is None:
            return self.copy()
        self.optimize(force=False)
        buffers = self._shared.copy()
        roots = []
        branch_copy_map = {None: None}
        ptr = 0
        # Iterate over each branch, and turn it into 0 or more branches.
        for og_id, branch in enumerate(self.branches):
            # Using the filter mask, figure out where to split the branch into pieces.
            # Parts, or the entire branch, may be excluded if there are no labelled points
            filtered = branch.get_label_mask(filter)
            # Each boolean in filtered represents a point, either included or excluded.
            # Every subbranch begins where a point is excluded and the next point is
            # included, and ends where a point is included, and the next point is excluded
            starts = (np.nonzero(filtered[1:] & ~filtered[:-1])[0] + 1).tolist()
            ends = (np.nonzero(filtered[:-1] & ~filtered[1:])[0] + 1).tolist()
            # Treat the boundary.
            if len(filtered) and filtered[0]:
                starts.insert(0, 0)
            if len(filtered) and filtered[-1]:
                ends.append(len(filtered))
            prev = None
            nbranch = None
            # Make all the sub branches. Connect the first to the parent, and store the
            # last in the map, for children to be connected to.
            for start, end in zip(starts, ends):
                nbranch = Branch(*buffers.get_shared(ptr + start, ptr + end))
                # Store where this branch came from, for loc mapping.
                nbranch._copied_from_branch = og_id
                # Store where the points map to
                nbranch._copied_points_offset = start
                if not prev:
                    if branch.is_root or branch_copy_map[branch.parent] is None:
                        roots.append(nbranch)
                    else:
                        branch_copy_map[branch.parent].attach_child(nbranch)
                else:
                    prev.attach_child(nbranch)
                prev = nbranch
            ptr = ptr + len(branch)
            if nbranch is None:
                # If an entire branch is unlabelled, skip it, and map our children's
                # parent to their grandparent, since we, the parent, don't exist.
                branch_copy_map[branch] = branch_copy_map[branch.parent]
            else:
                # Did we create some branches? Use the last iteration value as parent for
                # our children.
                branch_copy_map[branch] = nbranch
        # Construct and return the morphology
        return self.__class__(roots, meta=self.meta.copy())

    def simplify(self, *args, optimize=True, **kwargs):
        super().simplify_branches(*args, **kwargs)
        if optimize:
            self.optimize()

    @classmethod
    def from_swc(cls, file, branch_class=None, tags=None, meta=None):
        """
        Create a Morphology from an SWC file or file-like object.

        :param file: path or file-like object to parse.
        :param branch_class: Custom branch class
        :type branch_class: bsb.morphologies.Branch
        :param tags: dictionary mapping morphology label id to its name
        :type tags: dict
        :param meta: dictionary header containing metadata on morphology
        :type meta: dict
        :returns: The parsed morphology.
        :rtype: bsb.morphologies.Morphology
        """
        if isinstance(file, str) or isinstance(file, Path):
            with open(str(file), "r") as f:
                return cls.from_swc(f, branch_class, tags=tags, meta=meta)
        if branch_class is None:
            branch_class = Branch
        return _swc_to_morpho(cls, branch_class, file.read(), tags=tags, meta=meta)

    @classmethod
    def from_swc_data(cls, data, branch_class=None, tags=None, meta=None):
        """
        Create a Morphology from a SWC-like formatted array.

        :param numpy.ndarray data: (N,7) array.
        :param type branch_class: Custom branch class
        :returns: The parsed morphology, with the SWC tags as a property.
        :rtype: bsb.morphologies.Morphology
        """
        if branch_class is None:
            branch_class = Branch
        return _swc_data_to_morpho(cls, branch_class, data, tags=tags, meta=meta)

    @classmethod
    def from_file(cls, path, branch_class=None, tags=None, meta=None):
        """
        Create a Morphology from a file on the file system through MorphIO.

        :param path: path or file-like object to parse.
        :param branch_class: Custom branch class
        :type branch_class: bsb.morphologies.Branch
        :param tags: dictionary mapping morphology label id to its name
        :type tags: dict
        :param meta: dictionary header containing metadata on morphology
        :type meta: dict
        """
        if branch_class is None:
            branch_class = Branch
        if path.endswith("swc"):
            return cls.from_swc(path, branch_class, tags=tags, meta=meta)
        else:
            return _import(cls, branch_class, path, meta=meta)

    @classmethod
    def from_buffer(cls, buffer, branch_class=None, tags=None, meta=None):
        if not isinstance(buffer, str):
            buffer = buffer.read()
        if branch_class is None:
            branch_class = Branch
        return _swc_to_morpho(cls, branch_class, buffer, tags=tags, meta=meta)

    @classmethod
    def from_arbor(cls, arb_m, centering=True, branch_class=None, meta=None):
        if branch_class is None:
            branch_class = Branch
        return _import_arb(cls, arb_m, centering, branch_class, meta=meta)

    def to_swc(self, file, meta=None):
        """
        Create a SWC file from a Morphology.
        :param file: path or file-like object to parse.
        :param branch_class: Custom branch class
        """
        file_data = _morpho_to_swc(self)
        if meta:  # pragma: nocover
            raise NotImplementedError(
                "Can't store morpho header yet,"
                " requires special handling in morphologies/__init__.py, todo"
            )

        if isinstance(file, str) or isinstance(file, Path):
            np.savetxt(
                file,
                file_data,
                fmt="%d %d %f %f %f %f %d",
                delimiter="\t",
                newline="\n",
                header="",
                footer="",
                comments="# ",
                encoding=None,
            )

    def to_graph_array(self):
        """
        Create a SWC-like numpy array from a Morphology.

        .. warning::

            Custom SWC tags (above 3) won't work and throw an error

        :returns: a numpy array with columns storing the standard SWC attributes
        :rtype: numpy.ndarray
        """
        data = _morpho_to_swc(self)
        return data


def _copy_api(cls, wrap=lambda self: self):
    # Wraps functions so they are called with `self` wrapped in `wrap`
    def make_wrapper(f):
        @functools.wraps(f)
        def wrapper(self, *args, **kwargs):
            return f(wrap(self), *args, **kwargs)

        return wrapper

    # Decorates a class so that it copies and wraps (see above) the public API of `cls`
    def decorator(decorated_cls):
        for key, f in vars(cls).items():
            if (
                inspect.isfunction(f)
                and not key.startswith("_")
                and key not in vars(decorated_cls)
            ):
                setattr(decorated_cls, key, make_wrapper(f))

        return decorated_cls

    return decorator


# For every `SubTree.f` there is a `Branch.f` == `SubTree([branch]).f` so we copy and wrap
# the public API of `SubTree` onto `Branch`, with the `SubTree([self])` wrapped into it.
@_copy_api(SubTree, lambda self: SubTree([self]))
class Branch:
    """
    A vector based representation of a series of point in space. Can be a root or
    connected to a parent branch. Can be a terminal branch or have multiple children.
    """

    def __init__(self, points, radii, labels=None, properties=None, children=None):
        """
        :param points: Array of 3D coordinates defining the point of the branch
        :type points: list | numpy.ndarray
        :param radii: Array of radii associated to each point
        :type radii: list | numpy.ndarray
        :param labels: Array of labels to associate to each point
        :type labels: EncodedLabels | List[str] | set | numpy.ndarray
        :param properties: dictionary of per-point data to store in the branch
        :type properties: dict
        :param children: list of child branches to attach to the branch
        :type children: List[bsb.morphologies.Branch]
        :raises bsb.exceptions.MorphologyError: if a property of the branch does not have the same
            size as its points
        """

        self._points = _gutil.sanitize_ndarray(points, (-1, 3), float)
        self._radii = _gutil.sanitize_ndarray(radii, (-1,), float)
        _gutil.assert_samelen(self._points, self._radii)
        self._children = []
        if labels is None:
            labels = EncodedLabels.none(len(points))
        elif not isinstance(labels, EncodedLabels):
            labels = EncodedLabels.from_labelset(len(points), labels)
        self._labels = labels
        if properties is None:
            properties = {}
        mismatched = [str(k) for k, v in properties.items() if len(v) != len(points)]
        if mismatched:
            raise MorphologyError(
                f"Morphology properties {', '.join(mismatched)} are not length {len(points)}"
            )
        self._properties = {
            k: v if isinstance(v, np.ndarray) else np.array(v)
            for k, v in properties.items()
        }
        self._parent = None
        self._on_mutate = lambda: None
        if children is not None:
            for child in children:
                self.attach_child(child)

    def set_properties(self, **kwargs):
        for prop, values in kwargs.items():
            if len(values) != len(self):
                raise ValueError(f"Expected {len(self)} {prop}, got {len(values)}.")
            if prop in self._properties:
                self._properties[prop][:] = values
            else:
                self._on_mutate()
                self._properties[prop] = values

    def __getattr__(self, attr):
        if attr in self._properties:
            return self._properties[attr]
        else:
            super().__getattribute__(attr)

    def __copy__(self):
        return self.copy()

    def __bool__(self):
        # Without this, empty branches are False, and messes with parent checking.
        return True

    def __eq__(self, other):
        if isinstance(other, Branch):
            return (
                self.points.shape == other.points.shape
                and np.allclose(self.points, other.points)
                and self.labels == other.labels
            )
        else:
            return np.allclose(self.points, other)

    def __hash__(self):
        return id(self)

    @property
    def parent(self):
        return self._parent

    @property
    def size(self):
        """
        Returns the amount of points on this branch

        :returns: Number of points on the branch.
        :rtype: int
        """
        return len(self._points)

    def __len__(self):
        return self.size

    @property
    def points(self):
        """
        Return the spatial coordinates of the points on this branch.
        """
        return self._points

    @points.setter
    def points(self, value):
        arr = np.array(value, copy=False, dtype=float)
        if arr.shape == self._points.shape:
            self._points[:] = arr
        elif arr.ndim != 2 or arr.shape[1] != 3:
            raise ValueError(f"Point data must have (N, 3) shape, {arr.shape} given.")
        else:
            self._points = arr

    @property
    def _kd_tree(self):
        """
        Return a `scipy.spatial.cKDTree` of this branch points for fast spatial queries.

        .. warning::

           Constructing a kd-tree takes time and should only be used for repeat queries.

        """
        import scipy.spatial

        return scipy.spatial.cKDTree(self._points)

    @property
    def point_vectors(self):
        """
        Return the individual vectors between consecutive points on this branch.
        """
        return np.diff(self.points, axis=0)

    @property
    def segments(self):
        """
        Return the start and end points of vectors between consecutive points on this
        branch.
        """
        return np.hstack(
            (self.points[:-1], self.points[:-1] + self.point_vectors)
        ).reshape(-1, 2, 3)

    @property
    def start(self):
        """
        Return the spatial coordinates of the starting point of this branch.
        """
        try:
            return self._points[0]
        except IndexError:
            raise EmptyBranchError("Empty branch has no starting point") from None

    @property
    def end(self):
        """
        Return the spatial coordinates of the terminal point of this branch.
        """
        try:
            return self._points[-1]
        except IndexError:
            raise EmptyBranchError("Empty branch has no ending point") from None

    @property
    def vector(self):
        """
        Return the vector of the axis connecting the start and terminal points.
        """
        try:
            return self.end - self.start
        except IndexError:
            raise EmptyBranchError("Empty branch has no vector") from None

    @property
    def versor(self):
        """
        Return the normalized vector of the axis connecting the start and terminal points.
        """
        versor = (self.end - self.start) / np.linalg.norm(self.end - self.start)
        if np.any(np.isnan(versor)):
            raise EmptyBranchError("Empty and single-point branched have no versor")
        else:
            return versor

    @property
    def euclidean_dist(self):
        """
        Return the Euclidean distance from the start to the terminal point of this branch.
        """
        try:
            return np.sqrt(np.sum((self.end - self.start) ** 2))
        except IndexError:
            raise EmptyBranchError("Empty branch has no Euclidean distance") from None

    @property
    def max_displacement(self):
        """
        Return the max displacement of the branch points from its axis vector.
        """
        try:
            displacements = np.linalg.norm(
                np.cross(self.versor, (self.points - self.start)), axis=1
            )
            return np.max(displacements)
        except IndexError:
            raise EmptyBranchError(
                "Impossible to compute max_displacement in branches with 0 or 1 points."
            ) from None

    @property
    def path_length(self):
        """
        Return the sum of the euclidean distances between the points on the branch.
        """
        return np.sum(np.sqrt(np.sum(self.point_vectors**2, axis=1)))

    @property
    def fractal_dim(self):
        """
        Return the fractal dimension of this branch, computed as the coefficient
        of the line fitting the log-log plot of path vs euclidean distances of its points.
        """
        if len(self.points) == 0:
            raise EmptyBranchError("Empty branch has no fractal dimension") from None
        else:
            euclidean = np.sqrt(np.sum((self.points - self.start) ** 2, axis=1))
            path = np.cumsum(np.sqrt(np.sum(self.point_vectors**2, axis=1)))
            log_e = np.log(euclidean[1:])
            log_p = np.log(path)
            if len(self.points) <= 2:
                return 1.0
            return np.polyfit(log_e, log_p, 1)[0]

    @property
    def radii(self):
        """
        Return the radii of the points on this branch.
        """
        return self._radii

    @radii.setter
    def radii(self, value):
        arr = np.array(value, copy=False, dtype=float)
        if arr.shape == self._radii.shape:
            self._radii[:] = arr
        else:
            self._radii = arr.ravel()

    @property
    def labels(self):
        """
        Return the labels of the points on this branch. Labels are represented as a number
        that is associated to a set of labels. See :ref:`morphology_labels` for more info.
        """
        return self._labels

    @property
    def labelsets(self):
        """
        Return the sets of labels associated to each numerical label.
        """
        return self._labels.labels

    def list_labels(self):
        """
        Return a list of labels present on the branch.
        """
        lookup = np.vectorize(self._labels.labels.get)
        labels = np.unique(lookup(self._labels.raw))
        return sorted(set(_gutil.ichain(labels)))

    @property
    def is_root(self):
        """
        Returns whether this branch is root or if it has a parent.

        :returns: True if this branch has no parent, False otherwise.
        :rtype: bool
        """
        return not self._parent

    @property
    def is_terminal(self):
        """
        Returns whether this branch is terminal or if it has children.

        :returns: True if this branch has no children, False otherwise.
        :rtype: bool
        """
        return not self._children

    def copy(self, branch_class=None):
        """
        Return a parentless and childless copy of the branch.

        :param branch_class: Custom branch creation class
        :type branch_class: type
        :returns: A branch, or `branch_class` if given, without parents or children.
        :rtype: bsb.morphologies.Branch
        """
        cls = branch_class or type(self)
        props = {k: v.copy() for k, v in self._properties.items()}
        return cls(self._points.copy(), self._radii.copy(), self._labels.copy(), props)

    def label(self, labels, points=None):
        """
        Add labels to the branch.

        :param labels: Label(s) for the branch
<<<<<<< HEAD
        :type labels: list[str]
=======
        :type labels: List[str]
>>>>>>> 0cdfb284
        :param points: An integer or boolean mask to select the points to label.
        """
        if points is None:
            points = np.ones(len(self), dtype=bool)
        self._labels.label(labels, points)

    @property
    def children(self):
        """
        Collection of the child branches of this branch.

        :returns: list of :class:`Branches <.morphologies.Branch>`
        :rtype: list
        """
        return self._children.copy()

    def attach_child(self, branch):
        """
        Attach a branch as a child to this branch.

        :param branch: Child branch
        :type branch: :class:`Branch <.morphologies.Branch>`
        """
        self._on_mutate()
        if branch._parent is not None:
            branch._parent.detach_child(branch)
        self._children.append(branch)
        branch._parent = self

    def find_closest_point(self, coord):
        """
        Return the index of the closest on this branch to a desired coordinate.

        :param coord: The coordinate to find the nearest point to
        :type: :class:`numpy.ndarray`
        """
        diff = np.sqrt(np.sum((self._points - coord) ** 2, axis=1))
        return np.argmin(diff)

    def insert_branch(self, branch, index):
        """
        Split this branch and insert the given ``branch`` at the specified ``index``.

        :param branch: Branch to be attached
        :type branch: :class:`Branch <.morphologies.Branch>`
        :param index: Index or coordinates of the cutpoint; if coordinates are given, the closest point to the coordinates is used.
        :type: Union[:class:`numpy.ndarray`, int]
        """
        index = np.array(index, copy=False)
        if index.ndim != 0:
            index = self.find_closest_point(index)

        if index < 0 or index >= len(self):
            raise IndexError(
                f"Cannot insert branch at cutpoint: index {index} is out of range ({len(self)})"
            )

        if index == len(self.points) - 1:
            self.attach_child(branch)
        elif index == 0:
            self.parent.attach_child(branch)
        else:
            first_segment = Branch(
                self._points.copy()[: index + 1],
                self._radii.copy()[: index + 1],
                self._labels.copy()[: index + 1],
                {k: v.copy()[: index + 1] for k, v in self._properties.items()},
            )
            self.parent.attach_child(first_segment)
            self.parent.detach_child(self)
            first_segment.attach_child(branch)
            second_segment = Branch(
                self._points.copy()[index:],
                self._radii.copy()[index:],
                self._labels.copy()[index:],
                {k: v.copy()[index:] for k, v in self._properties.items()},
            )
            for b in self.children:
                self.detach_child(b)
                second_segment.attach_child(b)
            first_segment.attach_child(second_segment)

    def detach(self):
        """
        Detach the branch from its parent, if one exists.
        """
        if self.parent:
            self.parent.detach_child(self)

    def detach_child(self, branch):
        """
        Remove a branch as a child from this branch.

        :param branch: Child branch
        :type branch: :class:`Branch <.morphologies.Branch>`
        """
        if branch._parent is not self:
            raise ValueError(f"Can't detach {branch} from {self}, not a child branch.")
        self._on_mutate()
        self._children = [b for b in self._children if b is not branch]
        branch._parent = None

    def walk(self):
        """
        Iterate over the points in the branch.
        """
        return zip(
            self.points[:, 0],
            self.points[:, 1],
            self.points[:, 2],
            self.radii,
            self.labels.walk(),
            *self._properties.values(),
        )

    def contains_labels(self, labels):
        """
        Check if this branch contains any points labelled with any of the given labels.

        :param labels: The labels to check for.
        :type labels: List[str]
        :rtype: bool
        """
        return self.labels.contains(labels)

    def get_points_labelled(self, labels):
        """
        Filter out all points with certain labels

        :param labels: The labels to check for.
        :type labels: List[str] | numpy.ndarray[str]
        :returns: All points with the labels.
        :rtype: List[numpy.ndarray]
        """
        return self.points[self.get_label_mask(labels)]

    def get_label_mask(self, labels):
        """
        Return a mask for the specified labels

        :param labels: The labels to check for.
        :type labels: List[str] | numpy.ndarray[str]
        :returns: A boolean mask that selects out the points that match the label.
        :rtype: List[numpy.ndarray]
        """
        return self.labels.get_mask(labels)

    def introduce_point(self, index, *args, labels=None):
        """
        Insert a new point at ``index``, before the existing point at ``index``.

        :param index: Index of the new point.
        :type index: int
        :param args: Vector coordinates of the new point
        :type args: float
        :param labels: The labels to assign to the point.
        :type labels: list
        """
        self._on_mutate()
        for v, vector_name in enumerate(type(self).vectors):
            vector = getattr(self, vector_name)
            new_vector = np.concatenate((vector[:index], [args[v]], vector[index:]))
            setattr(self, vector_name, new_vector)
        if labels is None:
            labels = set()
        for label, mask in self._label_masks.items():
            has_label = label in labels
            new_mask = np.concatenate((mask[:index], [has_label], mask[index:]))
            self._label_masks[label] = new_mask

    def introduce_arc_point(self, arc_val):
        """
        Introduce a new point at the given arc length.

        :param arc_val: Arc length between 0 and 1 to introduce new point at.
        :type arc_val: float
        :returns: The index of the new point.
        :rtype: int
        """
        arc = self.as_arc()
        arc_point_floor = self.floor_arc_point(arc_val)
        arc_point_ceil = self.ceil_arc_point(arc_val)
        arc_floor = arc[arc_point_floor]
        arc_ceil = arc[arc_point_ceil]
        point_floor = self[arc_point_floor]
        point_ceil = self[arc_point_ceil]
        rem = (arc_val - arc_floor) / (arc_ceil - arc_floor)
        new_point = (point_ceil - point_floor) * rem + point_floor
        new_index = arc_point_floor + 1
        self.introduce_point(new_index, *new_point)
        return new_index

    def get_arc_point(self, arc, eps=1e-10):
        """
        Strict search for an arc point within an epsilon.

        :param arc: Arclength position to look for.
        :type arc: float
        :param eps: Maximum distance/tolerance to accept an arc point as a match.
        :type eps: float
        :returns: The matched arc point index, or ``None`` if no match is found
        :rtype: Union[int, None]
        """
        arc_values = self.as_arc()
        arc_match = (i for i, arc_p in enumerate(arc_values) if abs(arc_p - arc) < eps)
        return next(arc_match, None)

    def as_arc(self):
        """
        Return the branch as a vector of arclengths in the closed interval [0, 1]. An
        arclength is the distance each point to the start of the branch along the branch
        axis, normalized by total branch length. A point at the start will have an
        arclength close to 0, and a point near the end an arclength close to 1

        :returns: Vector of branch points as arclengths.
        :rtype: :class:`numpy.ndarray`
        """
        arc_distances = np.sqrt(np.sum(np.diff(self.points, axis=0) ** 2, axis=1))
        arc_length = np.sum(arc_distances)
        return np.cumsum(np.concatenate(([0], arc_distances))) / arc_length

    def floor_arc_point(self, arc):
        """
        Get the index of the nearest proximal arc point.
        """
        p = 0
        for i, a in enumerate(self.as_arc()):
            if a <= arc:
                p = i
            else:
                break
        return p

    def ceil_arc_point(self, arc):
        """
        Get the index of the nearest distal arc point.
        """
        for i, a in enumerate(self.as_arc()):
            if a >= arc:
                return i
        return len(self) - 1

    def get_axial_distances(self, idx_start=0, idx_end=-1, return_max=False):
        """
        Return the displacements or its max value of a subset of branch points from its axis vector.
        :param idx_start = 0: index of the first point of the subset.
        :param idx_end = -1: index of the last point of the subset.
        :param return_max = False: if True the function only returns the max value of displacements, otherwise the entire array.
        """
        start = self.points[idx_start]
        end = self.points[idx_end]
        versor = (end - start) / np.linalg.norm(end - start)
        displacements = np.linalg.norm(
            np.cross(
                versor,
                (self.points[idx_start : idx_end + 1] - self.points[idx_start]),
            ),
            axis=1,
        )
        if return_max:
            try:
                return np.max(displacements)
            except IndexError:
                raise EmptyBranchError("Selected an empty subset of points") from None
        else:
            return displacements

    def delete_point(self, index):
        """
        Remove a point from the branch

        :param int index: index position of the point to remove
        :returns: the branch where the point has been removed
        :rtype: bsb.morphologies.Branch
        """
        self._points = np.delete(self._points, index, axis=0)
        self._labels = np.delete(self._labels, index, axis=0)
        self._radii = np.delete(self._radii, index, axis=0)
        for k, v in self._properties.items():
            self._properties[k] = np.delete(v, index, axis=0)
        return self

    def simplify(self, epsilon, idx_start=0, idx_end=-1):
        """
        Apply Ramer–Douglas–Peucker algorithm to all points or a subset of points of the branch.
        :param epsilon: Epsilon to be used in the algorithm.
        :param idx_start = 0: Index of the first element of the subset of points to be reduced.
        :param epsilon = -1: Index of the last element of the subset of points to be reduced.
        """
        if len(self.points) < 3:
            return
        if idx_end == -1:
            idx_end = len(self.points) - 1
        if epsilon < 0:
            raise ValueError(f"Epsilon must be >= 0")

        reduced = []
        skipped = deque()

        while True:
            dists = self.get_axial_distances(idx_start, idx_end)
            try:
                idx_max = np.argmax(dists)
                dmax = dists[idx_max]
                idx_max = idx_start + idx_max
            except ValueError:
                dmax = 0

            reduced.append(idx_start)
            reduced.append(idx_end)
            if dmax > epsilon and len(dists) > 2:
                skipped.append((idx_max, idx_end))
                idx_end = idx_max - 1
            else:
                try:
                    idx_start, idx_end = skipped.pop()
                except IndexError:
                    break

        # sorted because indexes are appended to reduced from the middle of the list (the first point with dist > epsilon)
        # then all points with smaller index  until 0, then all points with bigger index
        reduced = np.sort(np.unique(reduced))
        self.points = self.points[reduced]
        self.radii = self.radii[reduced]

    @functools.wraps(SubTree.cached_voxelize)
    @functools.cache
    def cached_voxelize(self, *args, **kwargs):
        return SubTree([self]).voxelize(*args, **kwargs)


def _swc_branch_dfs(adjacency, branches, node):
    branch = []
    branch_id = len(branches)
    branches.append((None, branch))
    node_stack = deque()
    while True:
        if node is not None:
            branch.append(node)
            child_nodes = adjacency[node]
        if not child_nodes:
            try:
                parent_bid, parent, node = node_stack.pop()
            except IndexError:
                break
            else:
                branch = [parent]
                branch_id = len(branches)
                branches.append((parent_bid, branch))
        elif len(child_nodes) == 1:
            node = child_nodes[0]
        else:
            node_stack.extend((branch_id, node, child) for child in reversed(child_nodes))
            child_nodes = []
            node = None


def _swc_to_morpho(cls, branch_cls, content, tags=None, meta=None):
    data = np.array(
        [
            swc_data
            for line in content.split("\n")
            if not line.strip().startswith("#")
            and (swc_data := [float(x) for x in line.split() if x != ""])
        ]
    )
    if data.dtype.name == "object":
        err_lines = ", ".join(i for i, d in enumerate(data) if len(d) != 7)
        raise ValueError(f"SWC incorrect on lines: {err_lines}")
    return _swc_data_to_morpho(cls, branch_cls, data, tags=tags, meta=meta)


def _swc_data_to_morpho(cls, branch_cls, data, tags=None, meta=None):
    tag_map = {1: "soma", 2: "axon", 3: "dendrites"}
    if tags is not None:
        tag_map.update(tags)
    # `data` is the raw SWC data, `samples` and `parents` are the graph nodes and edges.
    samples = data[:, 0].astype(int)
    # Map possibly irregular sample IDs (SWC spec allows this) to an ordered 0 to N map.
    id_map = dict(zip(samples, itertools.count()))
    id_map[-1] = -1
    # Create an adjacency list of the graph described in the SWC data
    adjacency = {n: [] for n in range(len(samples))}
    adjacency[-1] = []
    map_ids = np.vectorize(id_map.get)
    parents = map_ids(data[:, 6])
    for s, p in enumerate(parents):
        adjacency[p].append(s)
    # Now turn the adjacency list into a list of unbranching stretches of the graph.
    # Call these `node_branches` because they only contain the sample/node ids.
    node_branches = []
    for root_node in adjacency[-1]:
        _swc_branch_dfs(adjacency, node_branches, root_node)
    branches = []
    roots = []
    _len = sum(len(s[1]) for s in node_branches)
    points = np.empty((_len, 3))
    radii = np.empty(_len)
    tags = np.empty(_len, dtype=int)
    labels = EncodedLabels.none(_len)
    # Now turn each "node branch" into an actual branch by looking up the node data in the
    # samples array. We copy over the node data into several contiguous matrices that will
    # form the basis of the Morphology data structure.
    ptr = 0
    for parent, branch_nodes in node_branches:
        nptr = ptr + len(branch_nodes)
        node_data = data[branch_nodes]
        # Example with the points data matrix: copy over the swc data into contiguous arr
        points[ptr:nptr] = node_data[:, 2:5]
        # Then create a partial view into that data matrix for the branch
        branch_points = points[ptr:nptr]
        # Same here for radius,
        radii[ptr:nptr] = node_data[:, 5]
        branch_radii = radii[ptr:nptr]
        # the SWC tags
        tags[ptr:nptr] = node_data[:, 1]
        if len(branch_nodes) > 1:
            # Since we add an extra point we have to copy its tag from the next point.
            tags[ptr] = tags[ptr + 1]
        branch_tags = tags[ptr:nptr]
        # And the labels
        branch_labels = labels[ptr:nptr]
        for v in np.unique(branch_tags):
            u_tags = tag_map.get(v, f"tag_{v}")
            branch_labels.label(
                [u_tags] if type(u_tags) == str else u_tags, branch_tags == v
            )
        ptr = nptr
        # Use the views to construct the branch
        branch = branch_cls(branch_points, branch_radii, branch_labels)
        branch.set_properties(tags=branch_tags)
        branches.append(branch)
        if parent is not None:
            branches[parent].attach_child(branch)
        else:
            roots.append(branch)
    # Then save the shared data matrices on the morphology
    morpho = cls(roots, shared_buffers=(points, radii, labels, {"tags": tags}), meta=meta)
    # And assert that this shared buffer mode succeeded
    assert morpho._check_shared(), "SWC import didn't result in shareable buffers."
    return morpho


def _get_swc_labeldict(morpho):
    swc_tags = {"soma": 1, "axon": 2, "dendrites": 3, "": 0}
    labeldict = {}
    custom_tag = 5
    for encoded_tag, labelset in morpho.labelsets.items():
        swc_tagname = " ".join(labelset)
        if swc_tagname in swc_tags:
            labeldict[swc_tags[swc_tagname]] = labelset
        else:
            labeldict[custom_tag] = labelset
            custom_tag += 1
    return labeldict


def _morpho_to_swc(morpho):
    # Initialize an empty data array
    data = np.empty((len(morpho.points), 7), dtype=object)
    bmap = {}
    nid = 0
    # Convert labels to tags
    if not hasattr(morpho, "tags"):
        swc_tags = {"": 0, "soma": 1, "axon": 2, "dendrites": 3}
        tags = np.full(len(morpho.points), -1, dtype=int)
        custom_tag = 5
        for morpho_tag, labelset in morpho.labelsets.items():
            swc_tagname = " ".join(labelset)
            if swc_tagname in swc_tags:
                tag = swc_tags[swc_tagname]
            else:
                tag = custom_tag
                custom_tag += 1
            tags[morpho.labels == morpho_tag] = tag
    else:
        tags = morpho.tags
    if np.any(tags == -1):
        raise NotImplementedError("Can't store morphologies with missing tags")
    # Iterate over the morphology branches
    for b in morpho.branches:
        # When loading an SWC morphology, a point is added at the start of a branch
        # equal to the last point of the parent branch. This is because SWC defines
        # parent-child edges, while the BSB defines edges between points-on-a-branch.
        # So this additional point is needed to close the gap that would arise between
        # the parent-child edge in SWC where we create child branches.
        skip_first = len(b) > 1 and b.parent
        ids = (
            np.arange(nid + 1, nid + len(b))
            if skip_first
            else np.arange(nid, nid + len(b))
        )
        samples = ids + 1
        data[ids, 0] = samples
        data[ids, 1] = tags[ids]
        data[ids, 2:5] = morpho.points[ids]
        try:
            data[ids, 5] = morpho.radii[ids]
        except Exception as e:
            raise MorphologyDataError(
                f"Couldn't convert morphology radii to SWC: {e}."
                " Note that SWC files cannot store multi-dimensional radii"
            )
        nid += len(b)
        bmap[b] = ids[-1]
        data[ids, 6] = ids
        data[ids[0], 6] = -1 if b.parent is None else bmap[b.parent] + 1

    return data[data != np.array(None)].reshape(-1, 7)


# Wrapper to append our own attributes to morphio somas and treat it like any other branch
class _MorphIoSomaWrapper:
    def __init__(self, obj):
        self._o = obj

    def __getattr__(self, attr):
        return getattr(self._o, attr)


def _import(cls, branch_cls, file, meta=None):
    morpho_io = morphio.Morphology(file)
    # We create shared buffers for the entire morphology, which optimize operations on the
    # entire morphology such as `.flatten`, subtree transformations and IO.  The branches
    # have views on those buffers, and as long as no points are added or removed, we can
    # keep working in shared buffer mode.
    soma = _MorphIoSomaWrapper(morpho_io.soma)
    _len = len(morpho_io.points) + len(soma.points)
    points = np.empty((_len, 3))
    radii = np.empty(_len)
    tags = np.empty(_len, dtype=int)
    labels = EncodedLabels.none(_len)
    soma.children = morpho_io.root_sections
    section_stack = deque([(None, soma)])
    branch = None
    roots = []
    ptr = 0
    while True:
        try:
            parent, section = section_stack.pop()
        except IndexError:
            break
        else:
            nptr = ptr + len(section.points)
            # Fill the branch data into the shared buffers and create views into them.
            points[ptr:nptr] = section.points
            branch_points = points[ptr:nptr]
            radii[ptr:nptr] = section.diameters / 2
            branch_radii = radii[ptr:nptr]
            tags[ptr:nptr] = np.ones(len(section.points), dtype=int) * int(section.type)
            branch_tags = tags[ptr:nptr]
            branch_labels = labels[ptr:nptr]
            ptr = nptr
            # Pass the shared buffer views to the branch
            branch = branch_cls(branch_points, branch_radii, branch_labels)
            branch.set_properties(tags=branch_tags)
            if parent:
                parent.attach_child(branch)
            else:
                roots.append(branch)
            children = reversed([(branch, child) for child in section.children])
            section_stack.extend(children)
    morpho = cls(roots, shared_buffers=(points, radii, labels, {"tags": tags}), meta=meta)
    assert morpho._check_shared(), "MorphIO import didn't result in shareable buffers."
    return morpho


def _import_arb(cls, arb_m, centering, branch_class, labels=None, meta=None):
    import arbor

    decor = arbor.decor()
    morpho_roots = set(
        i for i in range(arb_m.num_branches) if arb_m.branch_parent(i) == 4294967295
    )
    root_prox = [r[0].prox for r in map(arb_m.branch_segments, morpho_roots)]
    center = np.mean([[p.x, p.y, p.z] for p in root_prox], axis=0)
    parent = None
    roots = []
    stack = []
    cable_id = morpho_roots.pop()
    while True:
        segments = arb_m.branch_segments(cable_id)
        if not segments:
            branch = Branch([], [], [], [])
        else:
            # Prepend the proximal end of the first segment to get [p0, p1, ..., pN]
            x = np.array([segments[0].prox.x] + [s.dist.x for s in segments])
            y = np.array([segments[0].prox.y] + [s.dist.y for s in segments])
            z = np.array([segments[0].prox.z] + [s.dist.z for s in segments])
            r = np.array([segments[0].prox.radius] + [s.dist.radius for s in segments])
            if centering:
                x -= center[0]
                y -= center[1]
                z -= center[2]
            branch = branch_class(x, y, z, r)
        branch._cable_id = cable_id
        if parent:
            parent.attach_child(branch)
        else:
            roots.append(branch)
        children = arb_m.branch_children(cable_id)
        if children:
            stack.extend((branch, child) for child in reversed(children))
        if stack:
            parent, cable_id = stack.pop()
        elif not morpho_roots:
            break
        else:
            parent = None
            cable_id = morpho_roots.pop()

    morpho = cls(roots, meta=meta)
    branches = morpho.branches
    branch_map = {branch._cable_id: branch for branch in branches}
    labels = labels if labels is not None else arbor.label_dict()
    cc = arbor.cable_cell(arb_m, labels, decor)
    for label in labels:
        if "excl:" in label or label == "all":
            continue
        label_cables = cc.cables(f'"{label}"')
        for cable in label_cables:
            cable_id = cable.branch
            branch = branch_map[cable_id]
            if cable.dist == 1 and cable.prox == 0:
                branch.label([label])
            else:
                prox_index = branch.get_arc_point(cable.prox, eps=1e-7)
                if prox_index is None:
                    prox_index = branch.introduce_arc_point(cable.prox)
                dist_index = branch.get_arc_point(cable.dist, eps=1e-7)
                if dist_index is None:
                    dist_index = branch.introduce_arc_point(cable.dist)
                mask = np.array(
                    [False] * prox_index
                    + [True] * (dist_index - prox_index + 1)
                    + [False] * (len(branch) - dist_index - 1)
                )
                branch.label([label], mask)

    morpho.optimize()
    return morpho<|MERGE_RESOLUTION|>--- conflicted
+++ resolved
@@ -1403,11 +1403,7 @@
         Add labels to the branch.
 
         :param labels: Label(s) for the branch
-<<<<<<< HEAD
-        :type labels: list[str]
-=======
         :type labels: List[str]
->>>>>>> 0cdfb284
         :param points: An integer or boolean mask to select the points to label.
         """
         if points is None:
