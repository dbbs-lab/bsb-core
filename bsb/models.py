--- conflicted
+++ resolved
@@ -48,41 +48,6 @@
         """
         self.scaffold.place_cell_type(self)
 
-<<<<<<< HEAD
-=======
-    @classmethod
-    def get_ordered(cls, objects):
-        return sorted(objects.values(), key=lambda x: x.placement.get_placement_count())
-
-    def has_after(self):
-        return hasattr(self.placement, "after")
-
-    def get_after(self):
-        return None if not self.has_after() else self.placement.after
-
-    def create_after(self):
-        self.placement.after = []
-
-    def get_placed_count(self):
-        return self.scaffold.statistics.cells_placed[self.name]
-
-    def _get_cached_ids(self):
-        if self.entity:
-            dataset = self.scaffold.entities_by_type[self.name]
-        else:
-            dataset = self.scaffold.cells_by_type[self.name][:, 0]
-        return np.array(dataset, dtype=int)
-
-    def _ser_cached_ids(self):
-        raw_ids = self._get_cached_ids()
-        return continuity_list(raw_ids)
-
-    def get_cells(self):
-        if self.entity:
-            return self.scaffold.get_entities_by_type(self.name)
-        return self.scaffold.get_cells_by_type(self.name)
-
->>>>>>> 759facc9
     def list_all_morphologies(self):
         """
         Return a list of all the morphology identifiers that can represent
