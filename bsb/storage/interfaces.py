--- conflicted
+++ resolved
@@ -812,14 +812,6 @@
         pass
 
     @abc.abstractmethod
-<<<<<<< HEAD
-    def update_all_meta(self, meta):
-        """
-        Update the metadata of stored morphologies with the provided key values
-
-        :param meta: Metadata dictionary.
-        :type meta: str
-=======
     def get_all_meta(self):
         """
         Get the metadata of all stored morphologies.
@@ -834,7 +826,16 @@
         Set the metadata of all stored morphologies.
         :param all_meta: Metadata dictionary.
         :type all_meta: dict
->>>>>>> 05fd0c9b
+        """
+        pass
+    
+    @abc.abstractmethod
+    def update_all_meta(self, meta):
+        """
+        Update the metadata of stored morphologies with the provided key values
+
+        :param meta: Metadata dictionary.
+        :type meta: str
         """
         pass
 
