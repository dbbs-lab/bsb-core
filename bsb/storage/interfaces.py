import abc
import typing
from pathlib import Path
import functools
import numpy as np

from ._chunks import Chunk
from .. import config, plugins
from ..morphologies import Morphology
from ..trees import BoxTree
from .._util import obj_str_insert, immutable


if typing.TYPE_CHECKING:
    from ..cell_types import CellType


@config.pluggable(key="engine", plugin_name="storage engine")
class StorageNode:
    root = config.slot()

    @classmethod
    def __plugins__(cls):
        if not hasattr(cls, "_plugins"):
            cls._plugins = {
                name: plugin.StorageNode
                for name, plugin in plugins.discover("storage.engines").items()
            }
        return cls._plugins


class Interface(abc.ABC):
    _iface_engine_key = None

    def __init__(self, engine):
        self._engine = engine

    def __init_subclass__(cls, **kwargs):
        # Only change engine key if explicitly given.
        if "engine_key" in kwargs:
            cls._iface_engine_key = kwargs["engine_key"]


class NoopLock:
    def __enter__(self):
        pass

    def __exit__(self, exc_type, exc_val, exc_tb):
        pass


class Engine(Interface):
    """
    Engines perform the transactions that come from the storage object, and read/write
    data in a specific format. They can perform collective or individual actions.

    .. warning::

      Collective actions can only be performed from all nodes, or deadlocks occur. This
      means in particular that they may not be called from component code.

    """

    def __init__(self, root, comm):
        self._root = comm.bcast(root, root=0)
        self._comm = comm
        self._readonly = False

    def __eq__(self, other):
        eq_format = self._format == getattr(other, "_format", None)
        eq_root = self._root == getattr(other, "_root", None)
        return eq_format and eq_root

    @property
    def root(self):
        """
        The unique identifier for the storage. Usually pathlike, but can be anything.
        """
        return self._root

    @property
    def comm(self):
        """
        The communicator in charge of collective operations.
        """
        return self._comm

    def set_comm(self, comm):
        """
        :guilabel:`collective` Set a new communicator in charge of collective operations.
        """
        self._comm = comm

    @property
    def format(self):
        """
        Name of the type of engine. Automatically set through the plugin system.
        """
        return self._format

    @property
    @abc.abstractmethod
    def root_slug(self):
        """
        Must return a pathlike unique identifier for the root of the storage object.
        """
        pass

    @abc.abstractmethod
    def recognizes(self, root):
        """
        Must return whether the given argument is recognized as a valid storage object.
        """
        pass

    @classmethod
    def peek_exists(cls, root):
        """
        Must peek at the existence of the given root, without instantiating anything.
        """
        try:
            return Path(root).exists()
        except Exception:
            return False

    @abc.abstractmethod
    def exists(self):
        """
        Must check existence of the storage object.
        """
        pass

    @abc.abstractmethod
    def create(self):
        """
        :guilabel:`collective` Must create the storage engine.
        """
        pass

    @abc.abstractmethod
    def move(self, new_root):
        """
        :guilabel:`collective` Must move the storage object to the new root.
        """
        pass

    @abc.abstractmethod
    def copy(self, new_root):
        """
        :guilabel:`collective` Must copy the storage object to the new root.
        """
        pass

    @abc.abstractmethod
    def remove(self):
        """
        :guilabel:`collective` Must remove the storage object.
        """
        pass

    @abc.abstractmethod
    def clear_placement(self):
        """
        :guilabel:`collective` Must clear existing placement data.
        """
        pass

    @abc.abstractmethod
    def clear_connectivity(self):
        """
        :guilabel:`collective` Must clear existing connectivity data.
        """
        pass

    @abc.abstractmethod
    def get_chunk_stats(self):
        """
        :guilabel:`readonly` Must return a dictionary with all chunk statistics.
        """
        pass

    def read_only(self):
        """
        A context manager that enters the engine into readonly mode. In
        readonly mode the engine does not perform any locking, write-operations or network
        synchronization, and errors out if a write operation is attempted.
        """
        self._readonly = True
        return ReadOnlyManager(self)

    def readwrite(self):
        self._readonly = False


class ReadOnlyManager:
    def __init__(self, engine):
        self._e = engine

    def __enter__(self):
        self._e._readonly = True

    def __exit__(self, *args):
        self._e._readonly = False


class NetworkDescription(Interface):
    pass


class FileStore(Interface, engine_key="files"):
    """
    Interface for the storage and retrieval of files essential to the network description.
    """

    @abc.abstractmethod
    def all(self):
        """
        Return all ids and associated metadata in the file store.
        """
        pass

    @abc.abstractmethod
    def store(self, content, id=None, meta=None, encoding=None, overwrite=False):
        """
        Store content in the file store. Should also store the current timestamp as
        `mtime` meta.

        :param content: Content to be stored
        :type content: str
        :param id: Optional specific id for the content to be stored under.
        :type id: str
        :param meta: Metadata for the content
        :type meta: dict
        :param encoding: Optional encoding
        :type encoding: str
        :param overwrite: Overwrite existing file
        :type overwrite: bool
        :returns: The id the content was stored under
        :rtype: str
        """
        pass

    @abc.abstractmethod
    def load(self, id):
        """
        Load the content of an object in the file store.

        :param id: id of the content to be loaded.
        :type id: str
        :returns: The content of the stored object
        :rtype: str
        :raises FileNotFoundError: The given id doesn't exist in the file store.
        """
        pass

    @abc.abstractmethod
    def remove(self, id):
        """
        Remove the content of an object in the file store.

        :param id: id of the content to be removed.
        :type id: str
        :raises FileNotFoundError: The given id doesn't exist in the file store.
        """
        pass

    @abc.abstractmethod
    def store_active_config(self, config):
        """
        Store configuration in the file store and mark it as the active configuration of
        the stored network.

        :param config: Configuration to be stored
        :type config: :class:`~.config.Configuration`
        :returns: The id the config was stored under
        :rtype: str
        """
        pass

    @abc.abstractmethod
    def load_active_config(self):
        """
        Load the active configuration stored in the file store.

        :returns: The active configuration
        :rtype: :class:`~.config.Configuration`
        :raises Exception: When there's no active configuration in the file store.
        """
        pass

    @abc.abstractmethod
    def has(self, id):
        """
        Must return whether the file store has a file with the given id.
        """
        pass

    @abc.abstractmethod
    def get_mtime(self, id):
        """
        Must return the last modified timestamp of file with the given id.
        """
        pass

    @abc.abstractmethod
    def get_encoding(self, id):
        """
        Must return the encoding of the file with the given id, or None if it is
        unspecified binary data.
        """
        pass

    @abc.abstractmethod
    def get_meta(self, id) -> typing.Mapping[str, typing.Any]:
        """
        Must return the metadata of the given id.
        """
        pass

    def get(self, id) -> "StoredFile":
        """
        Return a StoredFile wrapper
        """
        if not self.has(id):
            raise FileNotFoundError(f"File with id '{id}' not found.")
        return StoredFile(self, id)

    def find_files(self, predicate):
        return (
            StoredFile(self, id_) for id_, m in self.all().items() if predicate(id_, m)
        )

    def find_file(self, predicate):
        return next(self.find_files(predicate), None)

    def find_id(self, id):
        return self.find_file(lambda id_, _: id_ == id)

    def find_meta(self, key, value):
        return self.find_file(lambda _, meta: meta.get(key, None) == value)


class StoredFile:
    def __init__(self, store, id):
        self.store = store
        self.id = id

    @property
    def meta(self):
        return self.store.get_meta(self.id)

    @property
    def mtime(self):
        return self.store.get_mtime(self.id)

    def load(self):
        return self.store.load(self.id)


class PlacementSet(Interface):
    """
    Interface for the storage of placement data of a cell type.
    """

    @abc.abstractmethod
    def __init__(self, engine, cell_type):
        self._engine = engine
        self._type = cell_type
        self._tag = cell_type.name

    @abc.abstractmethod
    def __len__(self):
        pass

    @obj_str_insert
    def __repr__(self):
        cell_type = self.cell_type
        try:
            ms = self.load_morphologies()
        except Exception:
            return f"cell type: '{cell_type.name}'"
        if not len(ms):
            mstr = "without morphologies"
        else:
            mstr = f"with {len(ms._loaders)} morphologies"
        return f"cell type: '{cell_type.name}', {len(self)} cells, {mstr}"

    @property
    def cell_type(self):
        """
        The associated cell type.

        :returns: The cell type
        :rtype: ~bsb.cell_types.CellType
        """
        return self._type

    @property
    def tag(self):
        """
        The unique identifier of the placement set.

        :returns: Unique identifier
        :rtype: str
        """
        return self._tag

    @classmethod
    @abc.abstractmethod
    def create(cls, engine, cell_type):
        """
        Create a placement set.

        :param engine: The engine that governs this PlacementSet.
        :type engine: `bsb.storage.interfaces.Engine`
        :param cell_type: The cell type whose data is stored in the placement set.
        :type cell_type: bsb.cell_types.CellType
        :returns: A placement set
        :rtype: bsb.storage.interfaces.PlacementSet
        """
        pass

    @staticmethod
    @abc.abstractmethod
    def exists(engine, cell_type):
        """
        Check existence of a placement set.

        :param engine: The engine that governs the existence check.
        :type engine: `bsb.storage.interfaces.Engine`
        :param cell_type: The cell type to look for.
        :type cell_type: bsb.cell_types.CellType
        :returns: Whether the placement set exists.
        :rtype: bool
        """
        pass

    @classmethod
    def require(cls, engine, type):
        """
        Return and create a placement set, if it didn't exist before.

        The default implementation uses the
        :meth:`~bsb.storage.interfaces.PlacementSet.exists` and
        :meth:`~bsb.storage.interfaces.PlacementSet.create` methods.

        :param engine: The engine that governs this PlacementSet.
        :type engine: `bsb.storage.interfaces.Engine`
        :param cell_type: The cell type whose data is stored in the placement set.
        :type cell_type: bsb.cell_types.CellType
        :returns: A placement set
        :rtype: bsb.storage.interfaces.PlacementSet
        """
        if not cls.exists(engine, type):
            cls.create(engine, type)
        return cls(engine, type)

    @abc.abstractmethod
    def clear(self, chunks=None):
        """
        Clear (some chunks of) the placement set.

        :param chunks: If given, the specific chunks to clear.
        :type chunks: List[bsb.storage.Chunk]
        """
        pass

    @abc.abstractmethod
    def get_all_chunks(self):
        """
        Get all the chunks that exist in the placement set.

        :returns: List of existing chunks.
        :rtype: List[bsb.storage.Chunk]
        """
        pass

    @abc.abstractmethod
    def load_ids(self):
        pass

    @abc.abstractmethod
    def load_positions(self):
        """
        Return a dataset of cell positions.

        :returns: An (Nx3) dataset of positions.
        :rtype: numpy.ndarray
        """
        pass

    @abc.abstractmethod
    def load_rotations(self):
        """
        Load the rotation data of the placement set
        :returns: A rotation set
        :rtype: ~bsb.morphologies.RotationSet
        """
        pass

    @abc.abstractmethod
    def load_morphologies(self, allow_empty=False):
        """
        Return a :class:`~.morphologies.MorphologySet` associated to the cells. Raises an
        error if there is no morphology data, unless `allow_empty=True`.

        :param bool allow_empty: Silence missing morphology data error, and return an
          empty morphology set.
        :returns: Set of morphologies
        :rtype: :class:`~.morphologies.MorphologySet`
        """
        pass

    @abc.abstractmethod
    def load_additional(self, key=None):
        pass

    def count_morphologies(self):
        """
        Must return the number of different morphologies used in the set.
        """
        return self.load_morphologies(allow_empty=True).count_morphologies()

    @abc.abstractmethod
    def __iter__(self):
        pass

    @abc.abstractmethod
    def __len__(self):
        pass

    @abc.abstractmethod
    def append_data(
        self,
        chunk,
        positions=None,
        morphologies=None,
        rotations=None,
        additional=None,
        count=None,
    ):
        """
        Append data to the placement set. If any of ``positions``, ``morphologies``, or
        ``rotations`` is given, the arguments to its left must also be given (e.g. passing
        morphologies, but no positions, is not allowed, passing just positions is allowed)

        :param chunk: The chunk to store data in.
        :type chunk: ~bsb.storage.Chunk
        :param positions: Cell positions
        :type positions: numpy.ndarray
        :param rotations: Cell rotations
        :type rotations: ~bsb.morphologies.RotationSet
        :param morphologies: Cell morphologies
        :type morphologies: ~bsb.morphologies.MorphologySet
        :param additional: Additional datasets with 1 value per cell, will be stored
          under its key in the dictionary
        :type additional: Dict[str, numpy.ndarray]
        :param count: Amount of entities to place. Excludes the use of any positional,
          rotational or morphological data.
        :type count: int
        """
        pass

    @abc.abstractmethod
    def append_additional(self, name, chunk, data):
        """
        Append arbitrary user data to the placement set. The length of the data must match
        that of the placement set, and must be storable by the engine.

        :param name:
        :param chunk: The chunk to store data in.
        :type chunk: ~bsb.storage.Chunk
        :param data: Arbitrary user data. You decide |:heart:|
        :type data: numpy.ndarray
        """
        pass

    @abc.abstractmethod
    def chunk_context(self, chunks):
        pass

    @abc.abstractmethod
    def set_chunk_filter(self, chunks):
        """
        Should limit the scope of the placement set to the given chunks.

        :param chunks: List of chunks
        :type chunks: list[bsb.storage.Chunk]
        """
        pass

    @abc.abstractmethod
    def set_label_filter(self, labels):
        """
        Should limit the scope of the placement set to the given labels.

        :param labels: List of labels
        :type labels: list[str]
        """
        pass

    @abc.abstractmethod
    def set_morphology_label_filter(self, morphology_labels):
        """
        Should limit the scope of the placement set to the given sub-cellular labels. The
        morphologies returned by
        :meth:`~.storage.interfaces.PlacementSet.load_morphologies` should return a
        filtered form of themselves if :meth:`~.morphologies.Morphology.as_filtered` is
        called on them.

        :param morphology_labels: List of labels
        :type morphology_labels: list[str]
        """
        pass

    @abc.abstractmethod
    def label(self, labels, cells):
        """
        Should label the cells with given labels.

        :param cells: Array of cells in this set to label.
        :type cells: numpy.ndarray
        :param labels: List of labels
        :type labels: list[str]
        """
        pass

    @abc.abstractmethod
    def get_labelled(self, labels):
        """
        Should return the cells labelled with given labels.

        :param cells: Array of cells in this set to label.
        :type cells: numpy.ndarray
        :param labels: List of labels
        :type labels: list[str]
        """
        pass

    @abc.abstractmethod
    def get_label_mask(self, labels):
        """
        Should return a mask that fits the placement set for the cells with given labels.

        :param cells: Array of cells in this set to label.
        :type cells: numpy.ndarray
        :param labels: List of labels
        :type labels: list[str]
        """
        pass

    @abc.abstractmethod
    def get_chunk_stats(self):
        """
        Should return how many cells were placed in each chunk.
        """
        pass

    def load_boxes(self, morpho_cache=None):
        """
        Load the cells as axis aligned bounding box rhomboids matching the extension,
        orientation and position in space. This function loads morphologies, unless a
        `morpho_cache` is given, then that is used.

        :param morpho_cache: If you've previously loaded morphologies with soft or hard
          caching enabled, you can pass the resulting morphology set here to reuse it. If
          afterwards you need the morphology set, you best call :meth:`.load_morphologies`
          first and reuse it here.
        :type morpho_cache: ~bsb.morphologies.MorphologySet
        :returns: An iterator with 6 coordinates per cell: 3 min and 3 max coords, the
          bounding box of that cell's translated and rotated morphology.
        :rtype: Iterator[Tuple[float, float, float, float, float, float]]
        :raises: DatasetNotFoundError if no morphologies are found.
        """
        if morpho_cache is None:
            mset = self.load_morphologies()
        else:
            mset = morpho_cache
        expansion = [*zip([0] * 4 + [1] * 4, ([0] * 2 + [1] * 2) * 2, [0, 1] * 4)]

        def _box_of(m, o, r):
            oo = (m["ldc"], m["mdc"])
            # Make the 8 corners of the box
            corners = np.array([[oo[x][0], oo[y][1], oo[z][2]] for x, y, z in expansion])
            # Rotate them
            rotbox = r.apply(corners)
            # Find outer box, by rotating and translating the starting box
            return np.concatenate(
                (np.min(rotbox, axis=0) + o, np.max(rotbox, axis=0) + o)
            )

        iters = (mset.iter_meta(), self.load_positions(), self.load_rotations())
        return map(_box_of, *iters)

    def load_box_tree(self, morpho_cache=None):
        """
        Load boxes, and form an RTree with them, for fast spatial lookup of rhomboid
        intersection.

        :param morpho_cache: See :meth:`~bsb.storage.interfaces.PlacementSet.load_boxes`.
        :returns: A boxtree
        :rtype: bsb.trees.BoxTree
        """
        return BoxTree(list(self.load_boxes(morpho_cache=morpho_cache)))

    def _requires_morpho_mapping(self):
        return self._morphology_labels is not None and self.count_morphologies()

    def _morpho_backmap(self, locs):
        locs = locs.copy()
        cols = locs[:, 1:]
        ign_b = cols[:, 0] == -1
        ign_p = cols[:, 1] == -1
        semi = ign_b != ign_p
        if np.any(semi):
            raise ValueError(
                f"Invalid data at {np.nonzero(semi)[0]}. -1 needs to occur in "
                "either none or both columns to make point neuron connections."
            )
        to_map = ~ign_b
        if np.any(locs[to_map, 1:] < 0):
            raise ValueError(
                f"Invalid data at {np.nonzero(locs[to_map, 1:] < 0)[0]}, "
                "negative values are not valid morphology locations."
            )
        locs[to_map] = self.load_morphologies()._mapback(locs[to_map])
        return locs


class MorphologyRepository(Interface, engine_key="morphologies"):
    @abc.abstractmethod
    def all(self):
        """
        Fetch all of the stored morphologies.

        :returns: List of the stored morphologies.
        :rtype: List[~bsb.storage.interfaces.StoredMorphology]
        """
        pass

    @abc.abstractmethod
    def select(self, *selectors):
        """
        Select stored morphologies.

        :param selectors: Any number of morphology selectors.
        :type selectors: List[bsb.morphologies.selector.MorphologySelector]
        :returns: All stored morphologies that match at least one selector.
        :rtype: List[~bsb.storage.interfaces.StoredMorphology]
        """
        pass

    @abc.abstractmethod
    def save(self, name, morphology, overwrite=False):
        """
        Store a morphology

        :param name: Key to store the morphology under.
        :type name: str
        :param morphology: Morphology to store
        :type morphology: bsb.morphologies.Morphology
        :param overwrite: Overwrite any stored morphology that already exists under that
          name
        :type overwrite: bool
        :returns: The stored morphology
        :rtype: ~bsb.storage.interfaces.StoredMorphology
        """
        pass

    @abc.abstractmethod
    def has(self, name):
        """
        Check whether a morphology under the given name exists

        :param name: Key of the stored morphology.
        :type name: str
        :returns: Whether the key exists in the repo.
        :rtype: bool
        """
        pass

    def __contains__(self, item):
        return self.has(item)

    @abc.abstractmethod
    def preload(self, name):
        """
        Load a stored morphology as a morphology loader.

        :param name: Key of the stored morphology.
        :type name: str
        :returns: The stored morphology
        :rtype: ~bsb.storage.interfaces.StoredMorphology
        """
        pass

    @abc.abstractmethod
    def load(self, name):
        """
        Load a stored morphology as a constructed morphology object.

        :param name: Key of the stored morphology.
        :type name: str
        :returns: A morphology
        :rtype: ~bsb.morphologies.Morphology
        """
        pass

    @abc.abstractmethod
    def get_meta(self, name):
        """
        Get the metadata of a stored morphology.

        :param name: Key of the stored morphology.
        :type name: str
        :returns: Metadata dictionary
        :rtype: dict
        """
        pass

    @abc.abstractmethod
    def get_all_meta(self):
        """
        Get the metadata of all stored morphologies.
        :returns: Metadata dictionary
        :rtype: dict
        """
        pass

    @abc.abstractmethod
    def set_all_meta(self, all_meta):
        """
        Set the metadata of all stored morphologies.
        :param all_meta: Metadata dictionary.
        :type all_meta: dict
        """
        pass

    @abc.abstractmethod
    def update_all_meta(self, meta):
        """
        Update the metadata of stored morphologies with the provided key values

        :param meta: Metadata dictionary.
        :type meta: str
        """
        pass

    def import_swc(self, file, name=None, overwrite=False):
        """
        Import and store .swc file contents as a morphology in the repository.

        :param file: file-like object or path to the file.
        :param name: Key to store the morphology under.
        :type name: str
        :param overwrite: Overwrite any stored morphology that already exists under that
          name
        :type overwrite: bool
        :returns: The stored morphology
        :rtype: ~bsb.storage.interfaces.StoredMorphology
        """
        name = name if name is not None else Path(file).stem
        morpho = Morphology.from_swc(file)

        return self.save(name, morpho, overwrite=overwrite)

    def import_file(self, file, name=None, overwrite=False):
        """
        Import and store file contents as a morphology in the repository.

        :param file: file-like object or path to the file.
        :param name: Key to store the morphology under.
        :type name: str
        :param overwrite: Overwrite any stored morphology that already exists under that
          name
        :type overwrite: bool
        :returns: The stored morphology
        :rtype: ~bsb.storage.interfaces.StoredMorphology
        """
        name = name if name is not None else Path(file).stem
        morpho = Morphology.from_file(file)

        return self.save(name, morpho, overwrite=overwrite)

    def import_arb(self, arbor_morpho, labels, name, overwrite=False, centering=True):
        """
        Import and store an Arbor morphology object as a morphology in the repository.

        :param arbor_morpho: Arbor morphology.
        :type arbor_morpho: arbor.morphology
        :param name: Key to store the morphology under.
        :type name: str
        :param overwrite: Overwrite any stored morphology that already exists under that
          name
        :type overwrite: bool
        :param centering: Whether the morphology should be centered on the geometric mean
          of the morphology roots. Usually the soma.
        :type centering: bool
        :returns: The stored morphology
        :rtype: ~bsb.storage.interfaces.StoredMorphology
        """
        morpho = Morphology.from_arbor(arbor_morpho, centering=centering)

        self.save(name, morpho, overwrite=overwrite)
        return morpho

    def list(self):
        """
        List all the names of the morphologies in the repository.
        """
        return [loader.name for loader in self.all()]


class ConnectivitySet(Interface):
    """
    Stores the connections between 2 types of cell as ``local`` and ``global`` locations.
    A location is a cell id, referring to the n-th cell in the chunk, a branch id, and a
    point id, to specify the location on the morphology. Local locations refer to cells on
    this chunk, while global locations can come from any chunk and is associated to a
    certain chunk id as well.

    Locations are either placement-context or chunk dependent: You may form connections
    between the n-th cells of a placement set (using
    :meth:`~.storage.interfaces.ConnectivitySet.connect`), or of the n-th cells of 2
    chunks (using :meth:`~.storage.interfaces.ConnectivitySet.chunk_connect`).

    A cell has both incoming and outgoing connections; when speaking of incoming
    connections, the local locations are the postsynaptic cells, and when speaking of
    outgoing connections they are the presynaptic cells. Vice versa for the global
    connections.
    """

    # The following attributes must be set on each ConnectivitySet by the engine:
    tag: str
    pre_type_name: str
    post_type_name: str
    pre_type: "CellType"
    post_type: "CellType"

    @abc.abstractmethod
    def __len__(self):
        pass

    @classmethod
    @abc.abstractmethod
    def create(cls, engine, tag):
        """
        Must create the placement set.
        """
        pass

    @obj_str_insert
    def __repr__(self):
        cstr = f"with {len(self)} connections" if len(self) else "without connections"
        return f"'{self.tag}' {cstr}"

    @staticmethod
    @abc.abstractmethod
    def exists(engine, tag):
        """
        Must check the existence of the placement set
        """
        pass

    def require(self, engine, tag):
        """
        Must make sure the connectivity set exists. The default
        implementation uses the class's ``exists`` and ``create`` methods.
        """
        if not self.exists(engine, tag):
            self.create(engine, tag)

    @abc.abstractmethod
    def clear(self, chunks=None):
        """
        Must clear (some chunks of) the placement set
        """
        pass

    @classmethod
    @abc.abstractmethod
    def get_tags(cls, engine):
        """
        Must return the tags of all existing connectivity sets.

        :param engine: Storage engine to inspect.
        """
        pass

    @abc.abstractmethod
    def connect(self, pre_set, post_set, src_locs, dest_locs):
        """
        Must connect the ``src_locs`` to the ``dest_locs``, interpreting the cell ids
        (first column of the locs) as the cell rank in the placement set.
        """
        pass

    @abc.abstractmethod
    def chunk_connect(self, src_chunk, dst_chunk, src_locs, dst_locs):
        """
        Must connect the ``src_locs`` to the ``dest_locs``, interpreting the cell ids
        (first column of the locs) as the cell rank in the chunk.
        """
        pass

    @abc.abstractmethod
    def get_local_chunks(self, direction):
        """
        Must list all the local chunks that contain data in the given ``direction``
        (``"inc"`` or ``"out"``).
        """
        pass

    @abc.abstractmethod
    def get_global_chunks(self, direction, local_):
        """
        Must list all the global chunks that contain data coming from a ``local`` chunk
        in the given ``direction``
        """
        pass

    @abc.abstractmethod
    def nested_iter_connections(self, direction=None, local_=None, global_=None):
        """
        Must iterate over the connectivity data, leaving room for the end-user to set up
        nested for loops:

        .. code-block:: python

          for dir, itr in self.nested_iter_connections():
              for lchunk, itr in itr:
                  for gchunk, data in itr:
                      print(f"Nested {dir} block between {lchunk} and {gchunk}")

        If a keyword argument is given, that axis is not iterated over, and the amount of
        nested loops is reduced.
        """
        pass

    @abc.abstractmethod
    def flat_iter_connections(self, direction=None, local_=None, global_=None):
        """
        Must iterate over the connectivity data, yielding the direction, local chunk,
        global chunk, and data:

        .. code-block:: python

          for dir, lchunk, gchunk, data in self.flat_iter_connections():
              print(f"Flat {dir} block between {lchunk} and {gchunk}")

        If a keyword argument is given, that axis is not iterated over, and the value is
        fixed in each iteration.
        """
        pass

    @abc.abstractmethod
    def load_block_connections(self, direction, local_, global_):
        """
        Must load the connections from ``direction`` perspective between ``local_`` and
        ``global_``.

        :returns: The local and global connections locations
        :rtype: Tuple[numpy.ndarray, numpy.ndarray]
        """
        pass

    @abc.abstractmethod
    def load_local_connections(self, direction, local_):
        """
        Must load all the connections from ``direction`` perspective in ``local_``.

        :returns: The local connection locations, a vector of the global connection chunks
          (1 chunk id per connection), and the global connections locations. To identify a
          cell in the global connections, use the corresponding chunk id from the second
          return value.
        :rtype: Tuple[numpy.ndarray, numpy.ndarray, numpy.ndarray]
        """
        pass

    def load_connections(self):
        """
        Loads connections as a ``CSIterator``.

        :returns: A connectivity set iterator, that will load data
        """
        return ConnectivityIterator(self, "out")


class ConnectivityIterator:
    def __init__(
        self, cs: ConnectivitySet, direction, lchunks=None, gchunks=None, scoped=True
    ):
        self._cs = cs
        self._dir = direction
        self._lchunks = lchunks
        self._scoped = scoped
        self._gchunks = gchunks

    def __copy__(self):
        lchunks = self._lchunks.copy() if self._lchunks is not None else None
        gchunks = self._gchunks.copy() if self._gchunks is not None else None
        return ConnectivityIterator(self._cs, self._dir, lchunks, gchunks)

    def __len__(self):
        return len(self.all()[0])

    def __iter__(self):
<<<<<<< HEAD
        """
        Iterate over the data chunk by chunk, offset as their global ids

        :returns: presyn global cell IDs, postsyn global cell IDs (0 to N)
        :rtype: Tuple[numpy.ndarray, numpy.ndarray]
        """
        yield from (
            self._offset_block(*data)
            for data in self._cs.flat_iter_connections(
                self._dir, self._lchunks, self._gchunks
            )
        )
=======
        for _, pre_locs, _, post_locs in self.chunk_iter():
            yield from zip(pre_locs, post_locs)
>>>>>>> db978a8e

    def chunk_iter(self):
        """
        Iterate over the data chunk by chunk, with the chunk-local cell IDs, and the local
        and global chunks they stem from returned as well.

        :returns: presyn chunk, presyn chunk-local cell IDs (0 to N), postsyn chunk,
          postsyn chunk-local cell IDs (0 to N)
        :rtype: Tuple[~bsb.storage.Chunk, numpy.ndarray, ~bsb.storage.Chunk, numpy.ndarray]
        """
        yield from (
            self._offset_block(*data)
            for data in self._cs.flat_iter_connections(
                self._dir, self._lchunks, self._gchunks
            )
        )

    @immutable()
    def as_globals(self):
        self._scoped = False

    @immutable()
    def as_scoped(self):
        self._scoped = True

    @immutable()
    def outgoing(self):
        self._dir = "out"
        self._lchunks, self._gchunks = self._gchunks, self._lchunks

    @immutable()
    def incoming(self):
        self._dir = "inc"
        self._lchunks, self._gchunks = self._gchunks, self._lchunks

    @immutable()
    def to(self, chunks):
        if isinstance(chunks, Chunk) and chunks.ndim == 1:
            chunks = [chunks]
        if self._dir == "inc":
            self._lchunks = chunks
        else:
            self._gchunks = chunks

    @immutable()
    def from_(self, chunks):
        if isinstance(chunks, Chunk) and chunks.ndim == 1:
            chunks = [chunks]
        if self._dir == "out":
            self._lchunks = chunks
        else:
            self._gchunks = chunks

    def all(self):
        pre_blocks = []
        post_blocks = []
        lens = []
        for _, pre_block, _, post_block in self.chunk_iter():
            pre_blocks.append(pre_block)
            post_blocks.append(post_block)
            lens.append(len(pre_block))
        pre_locs = np.empty((sum(lens), 3), dtype=int)
        post_locs = np.empty((sum(lens), 3), dtype=int)
        ptr = 0
        for len_, pre_block, post_block in zip(lens, pre_blocks, post_blocks):
            pre_locs[ptr : ptr + len_] = pre_block
            post_locs[ptr : ptr + len_] = post_block
            ptr += len_
        return pre_locs, post_locs

    def _offset_block(self, direction: str, lchunk, gchunk, data):
        loff = self._local_chunk_offsets()
        goff = self._global_chunk_offsets()
        llocs, glocs = data
        llocs[:, 0] += loff[lchunk]
        glocs[:, 0] += goff[gchunk]
        if direction == "out":
            return lchunk, llocs, gchunk, glocs
        else:
            return gchunk, glocs, lchunk, llocs

    @functools.cache
    def _local_chunk_offsets(self):
        source = self._cs.post_type if self._dir == "inc" else self._cs.pre_type
        return self._chunk_offsets(source, self._lchunks)

    @functools.cache
    def _global_chunk_offsets(self):
        source = self._cs.pre_type if self._dir == "inc" else self._cs.post_type
        return self._chunk_offsets(source, self._gchunks)

    def _chunk_offsets(self, source, chunks):
        stats = source.get_placement_set().get_chunk_stats()
        if self._scoped and chunks is not None:
            stats = {chunk: item for chunk, item in stats.items() if int(chunk) in chunks}
        offsets = {}
        ctr = 0
        for chunk, len_ in sorted(
            stats.items(), key=lambda k: Chunk.from_id(int(k[0]), None).id
        ):
            offsets[Chunk.from_id(int(chunk), None)] = ctr
            ctr += len_
        return offsets


class StoredMorphology:
    def __init__(self, name, loader, meta):
        self.name = name
        self._loader = loader
        self._meta = meta

    def __eq__(self, other):
        return self.name == other.name

    def __hash__(self):
        return hash(self.name)

    def get_meta(self):
        return self._meta.copy()

    def load(self):
        return self._loader()

    def cached_load(self, labels=None):
        if labels is not None:
            labels = tuple(labels)
        return self._cached_load(labels)

    @functools.cache
    def _cached_load(self, labels):
        return self.load().set_label_filter(labels).as_filtered()


class GeneratedMorphology(StoredMorphology):
    def __init__(self, name, generated, meta):
        super().__init__(name, lambda: generated, meta)<|MERGE_RESOLUTION|>--- conflicted
+++ resolved
@@ -1105,23 +1105,14 @@
         return len(self.all()[0])
 
     def __iter__(self):
-<<<<<<< HEAD
-        """
-        Iterate over the data chunk by chunk, offset as their global ids
-
-        :returns: presyn global cell IDs, postsyn global cell IDs (0 to N)
+        """
+        Iterate over the connection locations chunk by chunk.
+
+        :returns: The presynaptic location matrix and postsynaptic location matrix.
         :rtype: Tuple[numpy.ndarray, numpy.ndarray]
         """
-        yield from (
-            self._offset_block(*data)
-            for data in self._cs.flat_iter_connections(
-                self._dir, self._lchunks, self._gchunks
-            )
-        )
-=======
         for _, pre_locs, _, post_locs in self.chunk_iter():
             yield from zip(pre_locs, post_locs)
->>>>>>> db978a8e
 
     def chunk_iter(self):
         """
