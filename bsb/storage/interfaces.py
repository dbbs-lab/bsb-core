--- conflicted
+++ resolved
@@ -216,11 +216,7 @@
         pass
 
     @abc.abstractmethod
-<<<<<<< HEAD
-    def store(self, content, id=None, meta=None, encoding=None):
-=======
     def store(self, content, id=None, meta=None, encoding=None, overwrite=False):
->>>>>>> 929445c5
         """
         Store content in the file store. Should also store the current timestamp as
         `mtime` meta.
