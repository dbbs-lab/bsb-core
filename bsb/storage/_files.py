--- conflicted
+++ resolved
@@ -406,16 +406,8 @@
         if value is not None:
             self.func = value
 
-<<<<<<< HEAD
-    def __call__(self, *args, **kwargs):
-        return self.func(*args, **kwargs)
-
-    def process(self, obj):
-        return self.func(obj, *self.parameters)
-=======
     def __call__(self, obj):
         return self.func(obj, **self.parameters)
->>>>>>> e17224f3
 
 
 class FilePipelineMixin:
@@ -446,15 +438,12 @@
 
 @config.node
 class MorphologyDependencyNode(FilePipelineMixin, FileDependencyNode):
-<<<<<<< HEAD
-=======
     """
     Configuration dependency node to load morphology files.
     The content of these files will be stored in bsb.morphologies.Morphology instances.
     """
 
     pipeline = config.list(type=MorphologyOperation)
->>>>>>> e17224f3
     name = config.attr()
 
     def store_content(self, content, *args, encoding=None, meta=None):
@@ -485,12 +474,7 @@
             self.scaffold.morphologies.save(
                 self.get_morphology_name(), morpho, overwrite=True
             )
-<<<<<<< HEAD
-            stored.morphology = morpho
-            return stored
-=======
             return morpho
->>>>>>> e17224f3
         else:
             return self.scaffold.morphologies.load(self.get_morphology_name())
 
@@ -503,11 +487,7 @@
         )
 
     def _hash(self, content):
-<<<<<<< HEAD
-        md5 = _hl.md5(usedforsecurity=False)
-=======
         md5 = _hl.new("md5", usedforsecurity=False)
->>>>>>> e17224f3
         if isinstance(content, str):
             md5.update(content.encode("utf-8"))
         else:
