--- conflicted
+++ resolved
@@ -61,10 +61,6 @@
   "simulations": {
     "test_double_neuron": {
       "simulator": "nest",
-<<<<<<< HEAD
-      "modules": ["cerebmodule"],
-=======
->>>>>>> 7bdf19b2
       "duration": 10,
       "cell_models": {
         "from_cell": {
@@ -78,12 +74,7 @@
           }
         },
         "to_cell": {
-<<<<<<< HEAD
-          "model": "eglif_cond_alpha_multisyn",
-          "parameters": {
-=======
           "constants": {
->>>>>>> 7bdf19b2
             "t_ref": 1.5,
             "C_m": 7.0,
             "V_reset": -70.0,
