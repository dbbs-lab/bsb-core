--- conflicted
+++ resolved
@@ -32,29 +32,6 @@
         self.section_id = section_id
         self.morphology = morphology
 
-<<<<<<< HEAD
-=======
-    @classmethod
-    def from_record(cls, morphology, repo_record):
-        """
-        Create a compartment from repository data.
-        """
-        # Transfer the record data onto a Compartment object.
-        c = cls(
-            id=repo_record[0],
-            type=repo_record[1],
-            start=np.array(repo_record[2:5]),
-            end=np.array(repo_record[5:8]),
-            radius=repo_record[8],
-            parent_id=repo_record[9],
-            morphology=morphology,
-        )
-        # Check if there's section id information on the record.
-        if len(repo_record) == 11:
-            c.section_id = int(repo_record[10])
-        return c
-
->>>>>>> 317596b6
     @property
     def midpoint(self):
         # Calculate midpoint of the compartment
@@ -89,22 +66,10 @@
             c.__dict__[k] = v
         return c
 
-<<<<<<< HEAD
-=======
-    def to_record(self):
-        """
-        Return an array that can be used to store this compartment in an HDF5 dataset,
-        or to construct a new Compartment.
-        """
-        record = [self.id, self.type, *self.start, *self.end, self.radius, self.parent_id]
-        if hasattr(self, "section_id"):
-            record.append(self.section_id)
-        return record
->>>>>>> 317596b6
 
 def branch_iter(branch):
     """
-        Iterate over a branch and all of its children depth first.
+    Iterate over a branch and all of its children depth first.
     """
     yield branch
     for child in branch._children:
@@ -231,18 +196,13 @@
     @property
     def branches(self):
         """
-<<<<<<< HEAD
-            Return a depth-first flattened array of all branches.
-=======
-        Initialize this Morphology with detailed morphology data from a MorphologyRepository.
->>>>>>> 317596b6
+        Return a depth-first flattened array of all branches.
         """
         return [*itertools.chain(*(branch_iter(root) for root in self.roots))]
 
     def to_compartments(self):
         """
-<<<<<<< HEAD
-            Return a flattened array of compartments
+        Return a flattened array of compartments
         """
         comp_counter = 0
 
@@ -261,14 +221,14 @@
 
     def flatten(self, vectors=None, matrix=False):
         """
-            Return the flattened vectors of the morphology
-
-            :param vectors: List of vectors to return such as ['x', 'y', 'z'] to get the
-              positional vectors.
-            :type vectors: list of str
-            :returns: Tuple of the vectors in the given order, if `matrix` is True a
-              matrix composed of the vectors is returned instead.
-            :rtype: tuple of ndarrays (`matrix=False`) or matrix (`matrix=True`)
+        Return the flattened vectors of the morphology
+
+        :param vectors: List of vectors to return such as ['x', 'y', 'z'] to get the
+          positional vectors.
+        :type vectors: list of str
+        :returns: Tuple of the vectors in the given order, if `matrix` is True a
+          matrix composed of the vectors is returned instead.
+        :rtype: tuple of ndarrays (`matrix=False`) or matrix (`matrix=True`)
         """
         if vectors is None:
             vectors = Branch.vectors
@@ -279,44 +239,6 @@
             return tuple(np.empty(0) for _ in vectors)
         t = tuple(np.concatenate(tuple(getattr(b, v) for b in branches)) for v in vectors)
         return np.column_stack(t) if matrix else t
-=======
-        Initialize this Morphology with a voxel cloud from a MorphologyRepository.
-        """
-        bounds = voxel_meta["bounds"]
-        grid_size = voxel_meta["grid_size"]
-        # Initialise as a true morphology
-        self.cloud = VoxelCloud(bounds, voxel_data, grid_size, voxel_map)
-
-    @staticmethod
-    def from_repo_data(
-        repo_data,
-        repo_meta,
-        voxel_data=None,
-        voxel_map=None,
-        voxel_meta=None,
-        scaffold=None,
-    ):
-        # Instantiate morphology instance
-        m = TrueMorphology()
-        if scaffold is not None:
-            # Initialise configurable class
-            m.initialise(scaffold)
-        # Load the morphology data into this morphology instance
-        m.init_morphology(repo_data, repo_meta)
-        if voxel_data is not None:
-            if voxel_map is None or voxel_meta is None:
-                raise DataNotProvidedError(
-                    "If voxel_data is provided, voxel_meta and voxel_map must be provided aswell."
-                )
-            m.init_voxel_cloud(voxel_data, voxel_meta, voxel_map)
-        return m
-
-
-class TrueMorphology(Morphology):
-    """
-    Used to load morphologies that don't need to be configured/validated.
-    """
->>>>>>> 317596b6
 
     def update_compartment_tree(self):
         # Eh, this code will be refactored soon, if you're still seeing this in v4 open an
