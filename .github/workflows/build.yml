--- conflicted
+++ resolved
@@ -27,24 +27,11 @@
 
     - name: Install dependencies & self
       run: |
-<<<<<<< HEAD
-        python -m pip install --upgrade pip
-        pip install wheel
-        # Install the regular requirements
-        pip install -r requirements.txt --prefer-binary
-        # Install the default plugins, without dependencies, to avoid circular dependency
-        # conflicts with the BSB itself
-        pip install -r plugins.txt --prefer-binary --no-deps
-        # Install the BSB from the repo without dependencies, already installed above.
-        pip install -e . --no-deps
-        pip install "dbbs-models>=4.0.0a0"
-=======
         # Install latest pip
         pip install --upgrade pip
         # Install bsb-core
         pip install .[test,mpi]
 
->>>>>>> 7f12b387
     - name: Run tests & coverage
       run: |
         coverage run -p -m unittest discover -v -s ./tests
