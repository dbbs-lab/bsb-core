--- conflicted
+++ resolved
@@ -55,16 +55,11 @@
         pip install wheel
         # Install the regular requirements
         pip install -r requirements.txt --prefer-binary
-<<<<<<< HEAD
-        pip install -e .
-
-=======
         # Install the default plugins, without dependencies, to avoid circular dependency
         # conflicts with the BSB itself
         pip install -r plugins.txt --prefer-binary --no-deps
         # Install the BSB from the repo without dependencies, already installed above.
         pip install -e . --no-deps
->>>>>>> e61bfaa5
     - name: Run tests & coverage
       run: |
         source "${NEST_INSTALL_PATH}/bin/nest_vars.sh"
