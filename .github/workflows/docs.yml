name: docs

on: [push]

jobs:
  check-documentation:

    runs-on: ubuntu-latest

    steps:
    - uses: actions/checkout@v2
<<<<<<< HEAD
    - name: Set up Python 3.8
      uses: actions/setup-python@v1
      with:
        python-version: 3.8
=======
    - name: Set up Python 3.9
      uses: actions/setup-python@v1
      with:
        python-version: 3.9
>>>>>>> 4daedb96
    - name: Install MPI
      run: |
        sudo apt-get update
        sudo apt-get install -y openmpi-bin libopenmpi-dev
    - name: Install dependencies
      run: |
        python -m pip install pip
        pip install -r docs/requirements.txt
        pip install sphinx==4.3.0
    - name: Build documentations
      run: cd docs && sphinx-build -n -b html source build/html
    - name: Fail documentations on warnings
      run: cd docs && sphinx-build -nW -b html source build/html<|MERGE_RESOLUTION|>--- conflicted
+++ resolved
@@ -9,17 +9,10 @@
 
     steps:
     - uses: actions/checkout@v2
-<<<<<<< HEAD
-    - name: Set up Python 3.8
-      uses: actions/setup-python@v1
-      with:
-        python-version: 3.8
-=======
     - name: Set up Python 3.9
       uses: actions/setup-python@v1
       with:
         python-version: 3.9
->>>>>>> 4daedb96
     - name: Install MPI
       run: |
         sudo apt-get update
