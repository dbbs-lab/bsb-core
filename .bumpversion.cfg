[bumpversion]
<<<<<<< HEAD
current_version = 4.0.0b4
=======
current_version = 4.0.0b6
>>>>>>> 5882d9c7
files = bsb/__init__.py
commit = True
tag = True
parse = ^
	(?P<major>\d+)\.(?P<minor>\d+)\.(?P<patch>\d+)
	((?P<prekind>a|alpha|b|beta|d|dev|rc)
	(?P<pre>\d+)  # pre-release version num
	)?
	(\.(?P<postkind>post)(?P<post>\d+))?  # post-release
serialize = 
	{major}.{minor}.{patch}{prekind}{pre}.{postkind}{post}
	{major}.{minor}.{patch}{prekind}{pre}
	{major}.{minor}.{patch}{postkind}{post}
	{major}.{minor}.{patch}

[bumpversion:part:prekind]
optional_value = _
values = 
	_
	dev
	d
	alpha
	a
	beta
	b
	rc

[bumpversion:part:postkind]
optional_value = _
values = 
	_
	post<|MERGE_RESOLUTION|>--- conflicted
+++ resolved
@@ -1,9 +1,5 @@
 [bumpversion]
-<<<<<<< HEAD
-current_version = 4.0.0b4
-=======
 current_version = 4.0.0b6
->>>>>>> 5882d9c7
 files = bsb/__init__.py
 commit = True
 tag = True
