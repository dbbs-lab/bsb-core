import os

import setuptools

_findver = "__version__ = "
_rootpath = os.path.join(os.path.dirname(__file__), "bsb", "__init__.py")
with open(_rootpath, "r") as f:
    for line in f:
        if "__version__ = " in line:
            f = line.find(_findver)
            __version__ = eval(line[line.find(_findver) + len(_findver) :])
            break
    else:
        raise Exception(f"No `__version__` found in '{_rootpath}'.")

with open("README.md", "r") as fh:
    long_description = fh.read()

requires = [
<<<<<<< HEAD
    "bsb-hdf5==0.5.1",
=======
    "bsb-hdf5~=0.4.4",
>>>>>>> fbda1915
    "h5py~=3.0",
    "numpy~=1.19",
    "scipy~=1.5",
    "scikit-learn~=1.0",
    "plotly~=5.5",
    "colour~=0.1",
<<<<<<< HEAD
    "errr~=1.2",
    "rtree~=0.9",
=======
    "errr~=1.1.1",
    "rtree~=1.0",
>>>>>>> fbda1915
    "psutil~=5.8",
    "pynrrd~=0.4",
    "morphio~=3.3",
    "toml",
    "requests",
    "appdirs~=1.4",
    "neo[nixio]",
]

setuptools.setup(
    name="bsb",
    version=__version__,
    author="Robin De Schepper, Alice Geminiani, Alberto Antonietti, Stefano Casali,"
    + " Egidio D'Angelo, Claudia Casellato",
    author_email="robingilbert.deschepper@unipv.it",
    description="A component framework for modelling morphologically detailed neuronal"
    + " microcircuits",
    include_package_data=True,
    package_data={
        "bsb": [
            "config/templates/*.json",
            "unittest/data/configs/*",
            "unittest/data/morphologies/*",
            "unittest/data/parser_tests/*",
        ]
    },
    long_description=long_description,
    long_description_content_type="text/markdown",
    url="https://github.com/dbbs-lab/bsb",
    license="GPLv3",
    packages=setuptools.find_packages(exclude=["tests"]),
    classifiers=[
        "Programming Language :: Python :: 3",
        "Programming Language :: Python :: 3 :: Only",
        "Programming Language :: Python :: 3.8",
        "Programming Language :: Python :: 3.9",
        "Operating System :: OS Independent",
    ],
    entry_points={
        "console_scripts": ["bsb = bsb.cli:handle_cli"],
        "bsb.simulation_backends": [
            "arbor = bsb.simulators.arbor",
            "nest = bsb.simulators.nest",
            "neuron = bsb.simulators.neuron",
        ],
        "bsb.commands": [
            "commands = bsb.cli.commands._commands",
            "projects = bsb.cli.commands._projects",
        ],
        "bsb.config.parsers": ["json = bsb.config.parsers.json"],
        "bsb.config.templates": ["bsb_templates = bsb.config.templates"],
        "bsb.options": [
            "verbosity = bsb._options:verbosity",
            "sudo = bsb._options:sudo",
            "version = bsb._options:version",
            "config = bsb._options:config",
            "profiling = bsb._options:profiling",
        ],
    },
    python_requires="~=3.8",
    install_requires=requires,
    project_urls={
        "Bug Tracker": "https://github.com/dbbs-lab/bsb/issues/",
        "Documentation": "https://bsb.readthedocs.io/",
        "Source Code": "https://github.com/dbbs-lab/bsb/",
    },
    extras_require={
        "dev": [
            "sphinx~=5.0",
            "furo",
            "pre-commit",
            "black~=22.3.0",
            "nrn-subprocess~=1.3.4",
            "sphinxemoji",
            "sphinx_design~=0.2",
            "sphinx-copybutton~=0.5",
            "sphinxext-bsb~=0.0.2",
            "snakeviz",
        ],
        "arbor": ["arbor~=0.6"],
        "neuron": ["dbbs_models==4.0.0a0", "nrn-patch==4.0.0a0"],
        "mpi": ["mpi4py~=3.0", "zwembad", "mpilock~=1.1"],
    },
)<|MERGE_RESOLUTION|>--- conflicted
+++ resolved
@@ -17,24 +17,15 @@
     long_description = fh.read()
 
 requires = [
-<<<<<<< HEAD
     "bsb-hdf5==0.5.1",
-=======
-    "bsb-hdf5~=0.4.4",
->>>>>>> fbda1915
     "h5py~=3.0",
     "numpy~=1.19",
     "scipy~=1.5",
     "scikit-learn~=1.0",
     "plotly~=5.5",
     "colour~=0.1",
-<<<<<<< HEAD
     "errr~=1.2",
-    "rtree~=0.9",
-=======
-    "errr~=1.1.1",
     "rtree~=1.0",
->>>>>>> fbda1915
     "psutil~=5.8",
     "pynrrd~=0.4",
     "morphio~=3.3",
