--- conflicted
+++ resolved
@@ -33,11 +33,7 @@
     "requests",
     "appdirs~=1.4",
     "neo[nixio]",
-<<<<<<< HEAD
-    "tqdm~=4.50.0",
-=======
     "tqdm~=4.50",
->>>>>>> 929445c5
 ]
 
 setuptools.setup(
