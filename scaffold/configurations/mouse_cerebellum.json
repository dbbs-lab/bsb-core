--- conflicted
+++ resolved
@@ -481,7 +481,6 @@
       },
       "stimuli": {
         "center": {
-<<<<<<< HEAD
           "device": "poisson_generator",
           "type": "local",
           "radius": 50.0,
@@ -492,9 +491,6 @@
           "parameters": {
             
           }
-=======
-          "type": "local"
->>>>>>> 2096c7b6
         }
       }
     }
