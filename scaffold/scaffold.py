from .statistics import Statistics
from .plotting import plot_network
import numpy as np
import time
from .trees import TreeCollection
from .output import MorphologyRepository
from .helpers import map_ndarray
from .models import CellType
from .connectivity import ConnectionStrategy

###############################
## Scaffold class
#    * Bootstraps configuration
#    * Loads geometries, morphologies, ...
#    * Creates network architecture
#    * Sets up simulation

class TreeCollectionGroup:
    def add_collection(self, name, handler):
        self.__dict__[name] = TreeCollection(name, handler)

class Scaffold:
<<<<<<< HEAD

	def __init__(self, config, from_file=None):
		self.configuration = config
		self.reset_network_cache()
		# Debug statistics, unused.
		self.statistics = Statistics(self)
		self._initialise_output_formatter()
		self.trees = TreeCollectionGroup()
		self.trees.add_collection('cells', self.output_formatter)
		self.trees.add_collection('morphologies', self.output_formatter)
		self._nextId = 0
		# Use the configuration to initialise all components such as cells and layers
		# to prepare for the network architecture compilation.
		self.initialiseComponents()
		self.initialiseSimulators()

		# Tell the output formatter that we've loaded from an output and initialise scaffold from it.
		if from_file:
			self.output_formatter.file = from_file
			self.output_formatter.init_scaffold()

	def initialiseComponents(self):
		# Initialise the components now that the scaffoldInstance is available
		self._initialise_layers()
		self._initialise_cells()
		self._initialise_morphologies()
		self._initialise_placement_strategies()
		self._initialise_connection_types()
		self._initialise_simulations()

	def report(self, message, level=2, ongoing=False):
		if self.configuration.verbosity >= level:
			print(message, end="\n" if not ongoing else "\r")

	def initialiseSimulators(self):
		self.simulators = self.configuration.simulators

	def _initialise_cells(self):
		for cell_type in self.configuration.cell_types.values():
			cell_type.initialise(self)

	def _initialise_layers(self):
		for layer in self.configuration.layers.values():
			layer.initialise(self)

	def _initialise_placement_strategies(self):
		for placement in self.configuration.placement_strategies.values():
			placement.initialise(self)

	def _initialise_connection_types(self):
		for connection_type in self.configuration.connection_types.values():
			connection_type.initialise(self)

	def _initialise_morphologies(self):
		for geometry in self.configuration.morphologies.values():
			geometry.initialise(self)

	def _initialise_simulations(self):
		for simulation in self.configuration.simulations.values():
			simulation.initialise(self)
			for sim_cell in simulation.cell_models.values():
				sim_cell.initialise(self)
			for sim_connection in simulation.connection_models.values():
				sim_connection.initialise(self)
			for stimulus in simulation.devices.values():
				stimulus.initialise(self)

	def _initialise_output_formatter(self):
		self.output_formatter = self.configuration.output_formatter
		self.output_formatter.initialise(self)
		# Alias the output formatter to some other functions it provides.
		self.morphology_repository = self.output_formatter
		self.tree_handler = self.output_formatter
		# Load an actual morphology repository if it is provided
		if not self.is_compiled() and not self.output_formatter.morphology_repository is None:
			# We are in a precompilation state and the configuration specifies us to use a morpho repo.
			self.morphology_repository = MorphologyRepository(self.output_formatter.morphology_repository)

	def compile_network(self, tries=1):
		times = np.zeros(tries)
		# Place the cells starting from the lowest density cell_types.
		for i in np.arange(tries, dtype=int):
			t = time.time()
			sorted_cell_types = CellType.resolve_order(self.configuration.cell_types)
			for cell_type in sorted_cell_types:
				# Place cell type according to PlacementStrategy
				cell_type.placement.place(cell_type)
				# Construct a tree of the placed cells
				self.trees.cells.create_tree(cell_type.name, self.cells_by_type[cell_type.name][:, 2:5])
			sorted_connection_types = ConnectionStrategy.resolve_order(self.configuration.connection_types)
			for connection_type in sorted_connection_types:
				connection_type.connect()
			times[i] = time.time() - t
			self.compile_output()
			for type in self.configuration.cell_types.values():
				count = self.cells_by_type[type.name].shape[0]
				volume = self.configuration.layers[type.placement.layer].volume
				density_gotten = '%.4g' % (count / volume)
				density_wanted = '%.4g' % (type.placement.get_placement_count(type) / volume)
				percent = int((count / type.placement.get_placement_count(type)) * 100)
				if self.configuration.verbosity > 1:
					print('{} {} placed ({}%). Desired density: {}. Actual density: {}'.format(count, type.name, percent, density_wanted, density_gotten))
			if self.configuration.verbosity > 1:
				print('Average runtime: {}'.format(np.average(times)))

	def plot_network_cache(self):
		plot_network(self, from_memory=True)


	def reset_network_cache(self):
		# Cell positions dictionary per cell type. Columns: X, Y, Z.
		self.cells_by_type = {key: np.empty((0, 5)) for key in self.configuration.cell_types.keys()}
		# Cell positions dictionary per layer. Columns: Type, X, Y, Z.
		self.cells_by_layer = {key: np.empty((0, 5)) for key in self.configuration.layers.keys()}
		# Cells collection. Columns: Cell ID, Type, X, Y, Z.
		self.cells = np.empty((0, 5))
		# Cell connections per connection type. Columns: From ID, To ID.
		self.cell_connections_by_tag = {}
		self.connection_morphologies = {}
		self.connection_compartments = {}
		self.appends = {}
		self.placement_stitching = []
		self._connectivity_set_meta = {}

	def run_simulation(self, simulation_name):
		simulation, simulator = self.prepare_simulation(simulation_name)
		simulation.simulate(simulator)

	def get_simulation(self, simulation_name):
		if not simulation_name in self.configuration.simulations:
			raise Exception("Unknown simulation '{}', choose from: {}".format(
				simulation_name,
				", ".join(self.configuration.simulations.keys())
			))
		simulation = self.configuration.simulations[simulation_name]
		return simulation

	def prepare_simulation(self, simulation_name, hdf5=None):
		simulation = self.get_simulation(simulation_name)
		with (hdf5 or self.output_formatter.load()) as hdf5:
			simulator = simulation.prepare(hdf5)
		return simulation, simulator

	def place_cells(self, cell_type, layer, positions):
		cell_count = positions.shape[0]
		if cell_count == 0:
			return
		# Create an ID for each cell.
		cell_ids = self.allocate_ids(positions.shape[0])
		# Store cells as ID, typeID, X, Y, Z
		cell_data = np.column_stack((
			cell_ids,
			np.ones(positions.shape[0]) * cell_type.id,
			positions
		))
		# Cache them per type
		self.cells_by_type[cell_type.name] = np.concatenate((
			self.cells_by_type[cell_type.name],
			cell_data
		))
		# Cache them per layer
		self.cells_by_layer[layer.name] = np.concatenate((
			self.cells_by_layer[layer.name],
			cell_data
		))
		# Store
		self.cells = np.concatenate((
			self.cells,
			cell_data
		))

		placement_dict = self.statistics.cells_placed
		if not cell_type.name in placement_dict:
			placement_dict[cell_type.name] = 0
		placement_dict[cell_type.name] += cell_count
		if not hasattr(cell_type.placement, 'cells_placed'):
			cell_type.placement.__dict__['cells_placed'] = 0
		cell_type.placement.cells_placed += cell_count
		# Keep track of the order of placement, so that it can be emulated in simulators
		self.placement_stitching.append((cell_type.id, cell_ids[0], cell_count))

	def allocate_ids(self, count):
		IDs = np.array(range(self._nextId, self._nextId + count), dtype=int)
		self._nextId += count
		return IDs

	def connect_cells(self, connection_type, connectome_data, tag=None, morphologies=None, compartments=None, meta=None):
		# Allow 1 connection type to store multiple connectivity datasets by utilizing tags
		tag = tag or connection_type.name
		# Keep track of relevant tags in the connection_type object
		if not tag in connection_type.tags:
			connection_type.tags.append(tag)
		self._append_tagged('cell_connections_by_tag', tag, connectome_data)
		if not morphologies is None:
			if len(morphologies) != len(connectome_data) or len(compartments) != len(connectome_data):
				raise Exception("The morphological data did not match the connectome data.")
			self._append_mapped('connection_morphologies', tag, morphologies)
			self._append_tagged('connection_compartments', tag, compartments)
		if not meta is None:
			self._connectivity_set_meta[tag] = meta

	def _append_tagged(self, attr, tag, data):
		'''
			Appends or creates data to a tagged numpy array in a dictionary attribute of the scaffold.
		'''
		if tag in self.__dict__[attr]:
			cache = self.__dict__[attr][tag]
			self.__dict__[attr][tag] = np.concatenate((cache, data))
		else:
			self.__dict__[attr][tag] = np.copy(data)

	def _append_mapped(self, attr, tag, data):
		'''
			Appends or creates the data with a map to a tagged numpy array in a dictionary attribute of the scaffold.
		'''
		if not attr + '_map' in self.__dict__[attr]:
			self.__dict__[attr][tag + '_map'] = []
		mapped_data, data_map = map_ndarray(data, _map=self.__dict__[attr][tag + '_map'])
		if tag in self.__dict__[attr]:
			cache = self.__dict__[attr][tag]
			self.__dict__[attr][tag] = np.concatenate((cache, mapped_data))
		else:
			self.__dict__[attr][tag] = np.copy(mapped_data)


	def append_dset(self, name, data):
		self.appends[name] = data

	def get_cells_by_type(self, name):
		if not name in self.cells_by_type or self.cells_by_type[name].shape[0] == 0:
			if self.output_formatter.has_cells_of_type(name):
				if not name in self.configuration.cell_types.keys():
					raise Exception("Attempting to load a cell type '{}' that is present in the output storage, but not in the currently loaded configuration.".format(name))
				self.cells_by_type[name] = self.output_formatter.get_cells_of_type(name)
				return self.cells_by_type[name]
			else:
				raise Exception("Cell type '{}' not found in network cache or output storage".format(name))
		else:
			return self.cells_by_type[name]

	def compile_output(self):
		self.output_formatter.create_output()
	def get_connection_types_by_cell_type(self, postsynaptic=[], presynaptic=[]):
		def any_intersect(l1, l2, f=lambda x: x):
			if not l2: # Return True if there's no pre/post targets specified
				return True
			for e1 in l1:
				if f(e1) in l2:
					return True
			return False

		connection_types = self.configuration.connection_types
		connection_items = connection_types.items()
		filtered_connection_items = list(filter(lambda c:
			any_intersect(c[1].to_cell_types, postsynaptic, lambda x: x.name) and
			any_intersect(c[1].from_cell_types, presynaptic, lambda x: x.name),
			connection_items
		))
		return dict(filtered_connection_items)

	def get_connections_by_cell_type(self, any=None, postsynaptic=None, presynaptic=None):
		if any is None and postsynaptic is None and presynaptic is None:
			raise ArgumentError("No cell types specified")
		# Initialize empty omitted lists
		postsynaptic = postsynaptic if not postsynaptic is None else []
		presynaptic = presynaptic if not presynaptic is None else []
		if not any is None: # Add any cell types as both post and presynaptic targets
			postsynaptic.extend(any)
			presynaptic.extend(any)
		# Find the connection types that have the specified targets
		connection_types = self.get_connection_types_by_cell_type(postsynaptic, presynaptic)
		# Map them to a list of tuples with the 1st element the connection type
		# and the connection matrices appended behind it.
		return list(map(lambda x: (x, *x.get_connection_matrices()), connection_types.values()))


	def translate_cell_ids(self, data, cell_type):
		if not self.is_compiled():
			return self.cells_by_type[cell_type.name][data,0]
		else:
			return np.array(self.output_formatter.get_type_map(cell_type))[data]

	def get_connection_type(self, name):
		if not name in self.configuration.connection_types:
			raise Exception("Unknown connection type '{}'".format(name))
		return self.configuration.connection_types[name]

	def get_cell_type(self, name):
		if not name in self.configuration.cell_types:
			raise Exception("Unknown cell type '{}'".format(name))
		return self.configuration.cell_types[name]

	def get_cell_position(self, id):
		if not id < len(self.cells):
			raise Exception("Cell {} does not exist. (highest id is {})".format(id, len(self.cells) - 1))
		return self.cells[id,2:5]

	def get_placed_count(self, cell_type_name):
		return self.statistics.cells_placed[cell_type_name]

	def is_compiled(self):
		return self.output_formatter.exists()
=======
    """
        This is the main object of the dbbs-scaffold package and bootstraps itself
        with a :doc:`configuration </configuration>`.

        During the compilation phase it can :doc:`place </placement>` and
        :doc:`connect </connectivity>` cells based on :doc:`layer </configuration/layer>`,
        :doc:`cell type </configuration/cell-type>` and :doc:`connection type
        </configuration/connection-type>` configuration.

        The output can be stored in different :doc:`formats </output/formats>` and
        can be used to have the scaffold set up simulations in common neuroscience
        simulators such as NEST or NEURON.
    """

    def __init__(self, config, from_file=None):
        self.configuration = config
        self.reset_network_cache()
        # Debug statistics, unused.
        self.statistics = Statistics(self)
        self._initialise_output_formatter()
        self.trees = TreeCollectionGroup()
        self.trees.add_collection('cells', self.output_formatter)
        self.trees.add_collection('morphologies', self.output_formatter)
        self._nextId = 0
        # Use the configuration to initialise all components such as cells and layers
        # to prepare for the network architecture compilation.
        self.initialiseComponents()
        self.initialiseSimulators()

        # Tell the output formatter that we've loaded from an output and initialise scaffold from it.
        if from_file:
            self.output_formatter.file = from_file
            self.output_formatter.init_scaffold()

    def initialiseComponents(self):
        # Initialise the components now that the scaffoldInstance is available
        self._initialise_layers()
        self._initialise_cells()
        self._initialise_morphologies()
        self._initialise_placement_strategies()
        self._initialise_connection_types()
        self._initialise_simulations()

    def report(self, message, level=2, ongoing=False):
        if self.configuration.verbosity >= level:
            print(message, end="\n" if not ongoing else "\r")

    def initialiseSimulators(self):
        self.simulators = self.configuration.simulators

    def _initialise_cells(self):
        for cell_type in self.configuration.cell_types.values():
            cell_type.initialise(self)

    def _initialise_layers(self):
        for layer in self.configuration.layers.values():
            layer.initialise(self)

    def _initialise_placement_strategies(self):
        for placement in self.configuration.placement_strategies.values():
            placement.initialise(self)

    def _initialise_connection_types(self):
        for connection_type in self.configuration.connection_types.values():
            connection_type.initialise(self)

    def _initialise_morphologies(self):
        for geometry in self.configuration.morphologies.values():
            geometry.initialise(self)

    def compile_network(self, tries=1):
        times = np.zeros(tries)
        # Place the cells starting from the lowest density cell_types.
        for i in np.arange(tries, dtype=int):
            t = time.time()
            sorted_cell_types = CellType.resolve_order(self.configuration.cell_types)
            for cell_type in sorted_cell_types:
                # Place cell type according to PlacementStrategy
                cell_type.placement.place(cell_type)
                # Construct a tree of the placed cells
                self.trees.cells.create_tree(cell_type.name, self.cells_by_type[cell_type.name][:, 2:5])
            sorted_connection_types = ConnectionStrategy.resolve_order(self.configuration.connection_types)
            for connection_type in self.configuration.connection_types.values():
                connection_type.connect()
            times[i] = time.time() - t
            self.compile_output()
            for type in self.configuration.cell_types.values():
                count = self.cells_by_type[type.name].shape[0]
                volume = self.configuration.layers[type.placement.layer].volume
                density_gotten = '%.4g' % (count / volume)
                density_wanted = '%.4g' % (type.placement.get_placement_count(type) / volume)
                percent = int((count / type.placement.get_placement_count(type)) * 100)
                if self.configuration.verbosity > 1:
                    print('{} {} placed ({}%). Desired density: {}. Actual density: {}'.format(count, type.name, percent, density_wanted, density_gotten))
            if self.configuration.verbosity > 1:
                print('Average runtime: {}'.format(np.average(times)))

    def _initialise_output_formatter(self):
        self.output_formatter = self.configuration.output_formatter
        self.output_formatter.initialise(self)
        # Alias the output formatter to some other functions it provides.
        self.morphology_repository = self.output_formatter
        self.tree_handler = self.output_formatter
        # Load an actual morphology repository if it is provided
        if not self.is_compiled() and not self.output_formatter.morphology_repository is None:
            # We are in a precompilation state and the configuration specifies us to use a morpho repo.
            self.morphology_repository = MorphologyRepository(self.output_formatter.morphology_repository)

    def compile_network(self, tries=1):
        times = np.zeros(tries)
        # Place the cells starting from the lowest density cell_types.
        for i in np.arange(tries, dtype=int):
            t = time.time()
            cell_types = sorted(self.configuration.cell_types.values(), key=lambda x: x.placement.get_placement_count(x))
            for cell_type in cell_types:
                # Place cell type according to PlacementStrategy
                cell_type.placement.place(cell_type)
                # Construct a tree of the placed cells
                self.trees.cells.create_tree(cell_type.name, self.cells_by_type[cell_type.name][:, 2:5])
            for connection_type in self.configuration.connection_types.values():
                connection_type.connect()
            times[i] = time.time() - t
            self.compile_output()
            for type in self.configuration.cell_types.values():
                count = self.cells_by_type[type.name].shape[0]
                volume = self.configuration.layers[type.placement.layer].volume
                density_gotten = '%.4g' % (count / volume)
                density_wanted = '%.4g' % (type.placement.get_placement_count(type) / volume)
                percent = int((count / type.placement.get_placement_count(type)) * 100)
                if self.configuration.verbosity > 1:
                    print('{} {} placed ({}%). Desired density: {}. Actual density: {}'.format(count, type.name, percent, density_wanted, density_gotten))
            if self.configuration.verbosity > 1:
                print('Average runtime: {}'.format(np.average(times)))

    def plot_network_cache(self):
        plot_network(self, from_memory=True)


    def reset_network_cache(self):
        # Cell positions dictionary per cell type. Columns: X, Y, Z.
        self.cells_by_type = {key: np.empty((0, 5)) for key in self.configuration.cell_types.keys()}
        # Cell positions dictionary per layer. Columns: Type, X, Y, Z.
        self.cells_by_layer = {key: np.empty((0, 5)) for key in self.configuration.layers.keys()}
        # Cells collection. Columns: Cell ID, Type, X, Y, Z.
        self.cells = np.empty((0, 5))
        # Cell connections per connection type. Columns: From ID, To ID.
        self.cell_connections_by_tag = {}
        self.connection_morphologies = {}
        self.connection_compartments = {}
        self.appends = {}
        self.placement_stitching = []
        self._connectivity_set_meta = {}

    def run_simulation(self, simulation_name):
        simulation, simulator = self.prepare_simulation(simulation_name)
        simulation.simulate(simulator)

    def get_simulation(self, simulation_name):
        if not simulation_name in self.configuration.simulations:
            raise Exception("Unknown simulation '{}', choose from: {}".format(
                simulation_name,
                ", ".join(self.configuration.simulations.keys())
            ))
        simulation = self.configuration.simulations[simulation_name]
        return simulation

    def prepare_simulation(self, simulation_name, hdf5=None):
        simulation = self.get_simulation(simulation_name)
        with (hdf5 or self.output_formatter.load()) as hdf5:
            simulator = simulation.prepare(hdf5)
        return simulation, simulator

    def place_cells(self, cell_type, layer, positions):
        cell_count = positions.shape[0]
        if cell_count == 0:
            return
        # Create an ID for each cell.
        cell_ids = self.allocate_ids(positions.shape[0])
        # Store cells as ID, typeID, X, Y, Z
        cell_data = np.column_stack((
            cell_ids,
            np.ones(positions.shape[0]) * cell_type.id,
            positions
        ))
        # Cache them per type
        self.cells_by_type[cell_type.name] = np.concatenate((
            self.cells_by_type[cell_type.name],
            cell_data
        ))
        # Cache them per layer
        self.cells_by_layer[layer.name] = np.concatenate((
            self.cells_by_layer[layer.name],
            cell_data
        ))
        # Store
        self.cells = np.concatenate((
            self.cells,
            cell_data
        ))

        placement_dict = self.statistics.cells_placed
        if not cell_type.name in placement_dict:
            placement_dict[cell_type.name] = 0
        placement_dict[cell_type.name] += cell_count
        if not hasattr(cell_type.placement, 'cells_placed'):
            cell_type.placement.__dict__['cells_placed'] = 0
        cell_type.placement.cells_placed += cell_count
        # Keep track of the order of placement, so that it can be emulated in simulators
        self.placement_stitching.append((cell_type.id, cell_ids[0], cell_count))

    def allocate_ids(self, count):
        IDs = np.array(range(self._nextId, self._nextId + count), dtype=int)
        self._nextId += count
        return IDs

    def connect_cells(self, connection_type, connectome_data, tag=None, morphologies=None, compartments=None, meta=None):
        # Allow 1 connection type to store multiple connectivity datasets by utilizing tags
        tag = tag or connection_type.name
        # Keep track of relevant tags in the connection_type object
        if not tag in connection_type.tags:
            connection_type.tags.append(tag)
        self._append_tagged('cell_connections_by_tag', tag, connectome_data)
        if not morphologies is None:
            if len(morphologies) != len(connectome_data) or len(compartments) != len(connectome_data):
                raise Exception("The morphological data did not match the connectome data.")
            self._append_mapped('connection_morphologies', tag, morphologies)
            self._append_tagged('connection_compartments', tag, compartments)
        if not meta is None:
            self._connectivity_set_meta[tag] = meta

    def _append_tagged(self, attr, tag, data):
        '''
            Appends or creates data to a tagged numpy array in a dictionary attribute of the scaffold.
        '''
        if tag in self.__dict__[attr]:
            cache = self.__dict__[attr][tag]
            self.__dict__[attr][tag] = np.concatenate((cache, data))
        else:
            self.__dict__[attr][tag] = np.copy(data)

    def _append_mapped(self, attr, tag, data):
        '''
            Appends or creates the data with a map to a tagged numpy array in a dictionary attribute of the scaffold.
        '''
        if not attr + '_map' in self.__dict__[attr]:
            self.__dict__[attr][tag + '_map'] = []
        mapped_data, data_map = map_ndarray(data, _map=self.__dict__[attr][tag + '_map'])
        if tag in self.__dict__[attr]:
            cache = self.__dict__[attr][tag]
            self.__dict__[attr][tag] = np.concatenate((cache, mapped_data))
        else:
            self.__dict__[attr][tag] = np.copy(mapped_data)


    def compile_output(self):
        self.output_formatter.create_output()
    def get_connection_types_by_cell_type(self, postsynaptic=[], presynaptic=[]):
        def any_intersect(l1, l2, f=lambda x: x):
            if not l2: # Return True if there's no pre/post targets specified
                return True
            for e1 in l1:
                if f(e1) in l2:
                    return True
            return False

        connection_types = self.configuration.connection_types
        connection_items = connection_types.items()
        filtered_connection_items = list(filter(lambda c:
            any_intersect(c[1].to_cell_types, postsynaptic, lambda x: x.name) and
            any_intersect(c[1].from_cell_types, presynaptic, lambda x: x.name),
            connection_items
        ))
        return dict(filtered_connection_items)

    def get_connections_by_cell_type(self, any=None, postsynaptic=None, presynaptic=None):
        if any is None and postsynaptic is None and presynaptic is None:
            raise ArgumentError("No cell types specified")
        # Initialize empty omitted lists
        postsynaptic = postsynaptic if not postsynaptic is None else []
        presynaptic = presynaptic if not presynaptic is None else []
        if not any is None: # Add any cell types as both post and presynaptic targets
            postsynaptic.extend(any)
            presynaptic.extend(any)
        # Find the connection types that have the specified targets
        connection_types = self.get_connection_types_by_cell_type(postsynaptic, presynaptic)
        # Map them to a list of tuples with the 1st element the connection type
        # and the connection matrices appended behind it.
        return list(map(lambda x: (x, *x.get_connection_matrices()), connection_types.values()))


    def translate_cell_ids(self, data, cell_type):
        if not self.is_compiled():
            return self.cells_by_type[cell_type.name][data,0]
        else:
            return np.array(self.output_formatter.get_type_map(cell_type))[data]

    def compile_output(self):
        self.output_formatter.create_output()

    def translate_cell_ids(self, data, cell_type):
        if not self.is_compiled():
            return self.cells_by_type[cell_type.name][data,0]
        else:
            return np.array(self.output_formatter.get_type_map(cell_type))[data]

    def get_connection_type(self, name):
        if not name in self.configuration.connection_types:
            raise Exception("Unknown connection type '{}'".format(name))
        return self.configuration.connection_types[name]

    def get_cell_type(self, name):
        if not name in self.configuration.cell_types:
            raise Exception("Unknown cell type '{}'".format(name))
        return self.configuration.cell_types[name]

    def get_cell_position(self, id):
        if not id < len(self.cells):
            raise Exception("Cell {} does not exist. (highest id is {})".format(id, len(self.cells) - 1))
        return self.cells[id,2:5]

    def get_placed_count(self, cell_type_name):
        return self.statistics.cells_placed[cell_type_name]

    def is_compiled(self):
        return self.output_formatter.exists()
>>>>>>> de7d8b76
<|MERGE_RESOLUTION|>--- conflicted
+++ resolved
@@ -20,63 +20,75 @@
         self.__dict__[name] = TreeCollection(name, handler)
 
 class Scaffold:
-<<<<<<< HEAD
-
-	def __init__(self, config, from_file=None):
-		self.configuration = config
-		self.reset_network_cache()
-		# Debug statistics, unused.
-		self.statistics = Statistics(self)
-		self._initialise_output_formatter()
-		self.trees = TreeCollectionGroup()
-		self.trees.add_collection('cells', self.output_formatter)
-		self.trees.add_collection('morphologies', self.output_formatter)
-		self._nextId = 0
-		# Use the configuration to initialise all components such as cells and layers
-		# to prepare for the network architecture compilation.
-		self.initialiseComponents()
-		self.initialiseSimulators()
-
-		# Tell the output formatter that we've loaded from an output and initialise scaffold from it.
-		if from_file:
-			self.output_formatter.file = from_file
-			self.output_formatter.init_scaffold()
-
-	def initialiseComponents(self):
-		# Initialise the components now that the scaffoldInstance is available
-		self._initialise_layers()
-		self._initialise_cells()
-		self._initialise_morphologies()
-		self._initialise_placement_strategies()
-		self._initialise_connection_types()
-		self._initialise_simulations()
-
-	def report(self, message, level=2, ongoing=False):
-		if self.configuration.verbosity >= level:
-			print(message, end="\n" if not ongoing else "\r")
-
-	def initialiseSimulators(self):
-		self.simulators = self.configuration.simulators
-
-	def _initialise_cells(self):
-		for cell_type in self.configuration.cell_types.values():
-			cell_type.initialise(self)
-
-	def _initialise_layers(self):
-		for layer in self.configuration.layers.values():
-			layer.initialise(self)
-
-	def _initialise_placement_strategies(self):
-		for placement in self.configuration.placement_strategies.values():
-			placement.initialise(self)
-
-	def _initialise_connection_types(self):
-		for connection_type in self.configuration.connection_types.values():
-			connection_type.initialise(self)
-
-	def _initialise_morphologies(self):
-		for geometry in self.configuration.morphologies.values():
-			geometry.initialise(self)
+    """
+        This is the main object of the dbbs-scaffold package and bootstraps itself
+        with a :doc:`configuration </configuration>`.
+
+        During the compilation phase it can :doc:`place </placement>` and
+        :doc:`connect </connectivity>` cells based on :doc:`layer </configuration/layer>`,
+        :doc:`cell type </configuration/cell-type>` and :doc:`connection type
+        </configuration/connection-type>` configuration.
+
+        The output can be stored in different :doc:`formats </output/formats>` and
+        can be used to have the scaffold set up simulations in common neuroscience
+        simulators such as NEST or NEURON.
+    """
+
+    def __init__(self, config, from_file=None):
+        self.configuration = config
+        self.reset_network_cache()
+        # Debug statistics, unused.
+        self.statistics = Statistics(self)
+        self._initialise_output_formatter()
+        self.trees = TreeCollectionGroup()
+        self.trees.add_collection('cells', self.output_formatter)
+        self.trees.add_collection('morphologies', self.output_formatter)
+        self._nextId = 0
+        # Use the configuration to initialise all components such as cells and layers
+        # to prepare for the network architecture compilation.
+        self.initialiseComponents()
+        self.initialiseSimulators()
+
+        # Tell the output formatter that we've loaded from an output and initialise scaffold from it.
+        if from_file:
+            self.output_formatter.file = from_file
+            self.output_formatter.init_scaffold()
+
+    def initialiseComponents(self):
+        # Initialise the components now that the scaffoldInstance is available
+        self._initialise_layers()
+        self._initialise_cells()
+        self._initialise_morphologies()
+        self._initialise_placement_strategies()
+        self._initialise_connection_types()
+        self._initialise_simulations()
+
+    def report(self, message, level=2, ongoing=False):
+        if self.configuration.verbosity >= level:
+            print(message, end="\n" if not ongoing else "\r")
+
+    def initialiseSimulators(self):
+        self.simulators = self.configuration.simulators
+
+    def _initialise_cells(self):
+        for cell_type in self.configuration.cell_types.values():
+            cell_type.initialise(self)
+
+    def _initialise_layers(self):
+        for layer in self.configuration.layers.values():
+            layer.initialise(self)
+
+    def _initialise_placement_strategies(self):
+        for placement in self.configuration.placement_strategies.values():
+            placement.initialise(self)
+
+    def _initialise_connection_types(self):
+        for connection_type in self.configuration.connection_types.values():
+            connection_type.initialise(self)
+
+    def _initialise_morphologies(self):
+        for geometry in self.configuration.morphologies.values():
+            geometry.initialise(self)
 
 	def _initialise_simulations(self):
 		for simulation in self.configuration.simulations.values():
@@ -87,17 +99,6 @@
 				sim_connection.initialise(self)
 			for stimulus in simulation.devices.values():
 				stimulus.initialise(self)
-
-	def _initialise_output_formatter(self):
-		self.output_formatter = self.configuration.output_formatter
-		self.output_formatter.initialise(self)
-		# Alias the output formatter to some other functions it provides.
-		self.morphology_repository = self.output_formatter
-		self.tree_handler = self.output_formatter
-		# Load an actual morphology repository if it is provided
-		if not self.is_compiled() and not self.output_formatter.morphology_repository is None:
-			# We are in a precompilation state and the configuration specifies us to use a morpho repo.
-			self.morphology_repository = MorphologyRepository(self.output_formatter.morphology_repository)
 
 	def compile_network(self, tries=1):
 		times = np.zeros(tries)
@@ -126,301 +127,6 @@
 			if self.configuration.verbosity > 1:
 				print('Average runtime: {}'.format(np.average(times)))
 
-	def plot_network_cache(self):
-		plot_network(self, from_memory=True)
-
-
-	def reset_network_cache(self):
-		# Cell positions dictionary per cell type. Columns: X, Y, Z.
-		self.cells_by_type = {key: np.empty((0, 5)) for key in self.configuration.cell_types.keys()}
-		# Cell positions dictionary per layer. Columns: Type, X, Y, Z.
-		self.cells_by_layer = {key: np.empty((0, 5)) for key in self.configuration.layers.keys()}
-		# Cells collection. Columns: Cell ID, Type, X, Y, Z.
-		self.cells = np.empty((0, 5))
-		# Cell connections per connection type. Columns: From ID, To ID.
-		self.cell_connections_by_tag = {}
-		self.connection_morphologies = {}
-		self.connection_compartments = {}
-		self.appends = {}
-		self.placement_stitching = []
-		self._connectivity_set_meta = {}
-
-	def run_simulation(self, simulation_name):
-		simulation, simulator = self.prepare_simulation(simulation_name)
-		simulation.simulate(simulator)
-
-	def get_simulation(self, simulation_name):
-		if not simulation_name in self.configuration.simulations:
-			raise Exception("Unknown simulation '{}', choose from: {}".format(
-				simulation_name,
-				", ".join(self.configuration.simulations.keys())
-			))
-		simulation = self.configuration.simulations[simulation_name]
-		return simulation
-
-	def prepare_simulation(self, simulation_name, hdf5=None):
-		simulation = self.get_simulation(simulation_name)
-		with (hdf5 or self.output_formatter.load()) as hdf5:
-			simulator = simulation.prepare(hdf5)
-		return simulation, simulator
-
-	def place_cells(self, cell_type, layer, positions):
-		cell_count = positions.shape[0]
-		if cell_count == 0:
-			return
-		# Create an ID for each cell.
-		cell_ids = self.allocate_ids(positions.shape[0])
-		# Store cells as ID, typeID, X, Y, Z
-		cell_data = np.column_stack((
-			cell_ids,
-			np.ones(positions.shape[0]) * cell_type.id,
-			positions
-		))
-		# Cache them per type
-		self.cells_by_type[cell_type.name] = np.concatenate((
-			self.cells_by_type[cell_type.name],
-			cell_data
-		))
-		# Cache them per layer
-		self.cells_by_layer[layer.name] = np.concatenate((
-			self.cells_by_layer[layer.name],
-			cell_data
-		))
-		# Store
-		self.cells = np.concatenate((
-			self.cells,
-			cell_data
-		))
-
-		placement_dict = self.statistics.cells_placed
-		if not cell_type.name in placement_dict:
-			placement_dict[cell_type.name] = 0
-		placement_dict[cell_type.name] += cell_count
-		if not hasattr(cell_type.placement, 'cells_placed'):
-			cell_type.placement.__dict__['cells_placed'] = 0
-		cell_type.placement.cells_placed += cell_count
-		# Keep track of the order of placement, so that it can be emulated in simulators
-		self.placement_stitching.append((cell_type.id, cell_ids[0], cell_count))
-
-	def allocate_ids(self, count):
-		IDs = np.array(range(self._nextId, self._nextId + count), dtype=int)
-		self._nextId += count
-		return IDs
-
-	def connect_cells(self, connection_type, connectome_data, tag=None, morphologies=None, compartments=None, meta=None):
-		# Allow 1 connection type to store multiple connectivity datasets by utilizing tags
-		tag = tag or connection_type.name
-		# Keep track of relevant tags in the connection_type object
-		if not tag in connection_type.tags:
-			connection_type.tags.append(tag)
-		self._append_tagged('cell_connections_by_tag', tag, connectome_data)
-		if not morphologies is None:
-			if len(morphologies) != len(connectome_data) or len(compartments) != len(connectome_data):
-				raise Exception("The morphological data did not match the connectome data.")
-			self._append_mapped('connection_morphologies', tag, morphologies)
-			self._append_tagged('connection_compartments', tag, compartments)
-		if not meta is None:
-			self._connectivity_set_meta[tag] = meta
-
-	def _append_tagged(self, attr, tag, data):
-		'''
-			Appends or creates data to a tagged numpy array in a dictionary attribute of the scaffold.
-		'''
-		if tag in self.__dict__[attr]:
-			cache = self.__dict__[attr][tag]
-			self.__dict__[attr][tag] = np.concatenate((cache, data))
-		else:
-			self.__dict__[attr][tag] = np.copy(data)
-
-	def _append_mapped(self, attr, tag, data):
-		'''
-			Appends or creates the data with a map to a tagged numpy array in a dictionary attribute of the scaffold.
-		'''
-		if not attr + '_map' in self.__dict__[attr]:
-			self.__dict__[attr][tag + '_map'] = []
-		mapped_data, data_map = map_ndarray(data, _map=self.__dict__[attr][tag + '_map'])
-		if tag in self.__dict__[attr]:
-			cache = self.__dict__[attr][tag]
-			self.__dict__[attr][tag] = np.concatenate((cache, mapped_data))
-		else:
-			self.__dict__[attr][tag] = np.copy(mapped_data)
-
-
-	def append_dset(self, name, data):
-		self.appends[name] = data
-
-	def get_cells_by_type(self, name):
-		if not name in self.cells_by_type or self.cells_by_type[name].shape[0] == 0:
-			if self.output_formatter.has_cells_of_type(name):
-				if not name in self.configuration.cell_types.keys():
-					raise Exception("Attempting to load a cell type '{}' that is present in the output storage, but not in the currently loaded configuration.".format(name))
-				self.cells_by_type[name] = self.output_formatter.get_cells_of_type(name)
-				return self.cells_by_type[name]
-			else:
-				raise Exception("Cell type '{}' not found in network cache or output storage".format(name))
-		else:
-			return self.cells_by_type[name]
-
-	def compile_output(self):
-		self.output_formatter.create_output()
-	def get_connection_types_by_cell_type(self, postsynaptic=[], presynaptic=[]):
-		def any_intersect(l1, l2, f=lambda x: x):
-			if not l2: # Return True if there's no pre/post targets specified
-				return True
-			for e1 in l1:
-				if f(e1) in l2:
-					return True
-			return False
-
-		connection_types = self.configuration.connection_types
-		connection_items = connection_types.items()
-		filtered_connection_items = list(filter(lambda c:
-			any_intersect(c[1].to_cell_types, postsynaptic, lambda x: x.name) and
-			any_intersect(c[1].from_cell_types, presynaptic, lambda x: x.name),
-			connection_items
-		))
-		return dict(filtered_connection_items)
-
-	def get_connections_by_cell_type(self, any=None, postsynaptic=None, presynaptic=None):
-		if any is None and postsynaptic is None and presynaptic is None:
-			raise ArgumentError("No cell types specified")
-		# Initialize empty omitted lists
-		postsynaptic = postsynaptic if not postsynaptic is None else []
-		presynaptic = presynaptic if not presynaptic is None else []
-		if not any is None: # Add any cell types as both post and presynaptic targets
-			postsynaptic.extend(any)
-			presynaptic.extend(any)
-		# Find the connection types that have the specified targets
-		connection_types = self.get_connection_types_by_cell_type(postsynaptic, presynaptic)
-		# Map them to a list of tuples with the 1st element the connection type
-		# and the connection matrices appended behind it.
-		return list(map(lambda x: (x, *x.get_connection_matrices()), connection_types.values()))
-
-
-	def translate_cell_ids(self, data, cell_type):
-		if not self.is_compiled():
-			return self.cells_by_type[cell_type.name][data,0]
-		else:
-			return np.array(self.output_formatter.get_type_map(cell_type))[data]
-
-	def get_connection_type(self, name):
-		if not name in self.configuration.connection_types:
-			raise Exception("Unknown connection type '{}'".format(name))
-		return self.configuration.connection_types[name]
-
-	def get_cell_type(self, name):
-		if not name in self.configuration.cell_types:
-			raise Exception("Unknown cell type '{}'".format(name))
-		return self.configuration.cell_types[name]
-
-	def get_cell_position(self, id):
-		if not id < len(self.cells):
-			raise Exception("Cell {} does not exist. (highest id is {})".format(id, len(self.cells) - 1))
-		return self.cells[id,2:5]
-
-	def get_placed_count(self, cell_type_name):
-		return self.statistics.cells_placed[cell_type_name]
-
-	def is_compiled(self):
-		return self.output_formatter.exists()
-=======
-    """
-        This is the main object of the dbbs-scaffold package and bootstraps itself
-        with a :doc:`configuration </configuration>`.
-
-        During the compilation phase it can :doc:`place </placement>` and
-        :doc:`connect </connectivity>` cells based on :doc:`layer </configuration/layer>`,
-        :doc:`cell type </configuration/cell-type>` and :doc:`connection type
-        </configuration/connection-type>` configuration.
-
-        The output can be stored in different :doc:`formats </output/formats>` and
-        can be used to have the scaffold set up simulations in common neuroscience
-        simulators such as NEST or NEURON.
-    """
-
-    def __init__(self, config, from_file=None):
-        self.configuration = config
-        self.reset_network_cache()
-        # Debug statistics, unused.
-        self.statistics = Statistics(self)
-        self._initialise_output_formatter()
-        self.trees = TreeCollectionGroup()
-        self.trees.add_collection('cells', self.output_formatter)
-        self.trees.add_collection('morphologies', self.output_formatter)
-        self._nextId = 0
-        # Use the configuration to initialise all components such as cells and layers
-        # to prepare for the network architecture compilation.
-        self.initialiseComponents()
-        self.initialiseSimulators()
-
-        # Tell the output formatter that we've loaded from an output and initialise scaffold from it.
-        if from_file:
-            self.output_formatter.file = from_file
-            self.output_formatter.init_scaffold()
-
-    def initialiseComponents(self):
-        # Initialise the components now that the scaffoldInstance is available
-        self._initialise_layers()
-        self._initialise_cells()
-        self._initialise_morphologies()
-        self._initialise_placement_strategies()
-        self._initialise_connection_types()
-        self._initialise_simulations()
-
-    def report(self, message, level=2, ongoing=False):
-        if self.configuration.verbosity >= level:
-            print(message, end="\n" if not ongoing else "\r")
-
-    def initialiseSimulators(self):
-        self.simulators = self.configuration.simulators
-
-    def _initialise_cells(self):
-        for cell_type in self.configuration.cell_types.values():
-            cell_type.initialise(self)
-
-    def _initialise_layers(self):
-        for layer in self.configuration.layers.values():
-            layer.initialise(self)
-
-    def _initialise_placement_strategies(self):
-        for placement in self.configuration.placement_strategies.values():
-            placement.initialise(self)
-
-    def _initialise_connection_types(self):
-        for connection_type in self.configuration.connection_types.values():
-            connection_type.initialise(self)
-
-    def _initialise_morphologies(self):
-        for geometry in self.configuration.morphologies.values():
-            geometry.initialise(self)
-
-    def compile_network(self, tries=1):
-        times = np.zeros(tries)
-        # Place the cells starting from the lowest density cell_types.
-        for i in np.arange(tries, dtype=int):
-            t = time.time()
-            sorted_cell_types = CellType.resolve_order(self.configuration.cell_types)
-            for cell_type in sorted_cell_types:
-                # Place cell type according to PlacementStrategy
-                cell_type.placement.place(cell_type)
-                # Construct a tree of the placed cells
-                self.trees.cells.create_tree(cell_type.name, self.cells_by_type[cell_type.name][:, 2:5])
-            sorted_connection_types = ConnectionStrategy.resolve_order(self.configuration.connection_types)
-            for connection_type in self.configuration.connection_types.values():
-                connection_type.connect()
-            times[i] = time.time() - t
-            self.compile_output()
-            for type in self.configuration.cell_types.values():
-                count = self.cells_by_type[type.name].shape[0]
-                volume = self.configuration.layers[type.placement.layer].volume
-                density_gotten = '%.4g' % (count / volume)
-                density_wanted = '%.4g' % (type.placement.get_placement_count(type) / volume)
-                percent = int((count / type.placement.get_placement_count(type)) * 100)
-                if self.configuration.verbosity > 1:
-                    print('{} {} placed ({}%). Desired density: {}. Actual density: {}'.format(count, type.name, percent, density_wanted, density_gotten))
-            if self.configuration.verbosity > 1:
-                print('Average runtime: {}'.format(np.average(times)))
-
     def _initialise_output_formatter(self):
         self.output_formatter = self.configuration.output_formatter
         self.output_formatter.initialise(self)
@@ -648,5 +354,4 @@
         return self.statistics.cells_placed[cell_type_name]
 
     def is_compiled(self):
-        return self.output_formatter.exists()
->>>>>>> de7d8b76
+        return self.output_formatter.exists()