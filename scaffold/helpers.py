import abc, inspect, numpy as np
from .exceptions import *

def get_qualified_class_name(x):
    return x.__class__.__module__ + '.' + str(x.__class__.__name__)

class ConfigurableClass(abc.ABC):
    '''
        A class that can be configured.
    '''

    def initialise(self, scaffold):
        self.scaffold = scaffold
        self.castConfig()
        self.boot()
        self.validate()

    def boot(self):
        pass

    @abc.abstractmethod
    def validate(self):
        '''
            Must be implemented by child classes. Raise exceptions when invalid configuration parameters
            are received.
        '''
        pass

    def fill(self, conf, excluded=[]):
        self._raw_config = conf
        print('added raw', self._raw_config)
        for name, prop in conf.items():
            if not name in excluded:
                self.__dict__[name] = prop

    def castConfig(self):
        '''
            Casts/validates values imported onto this object from configuration files to their final form.
            The `casts` dictionary should contain the key of the attribute and a function that takes
            a value as only argument. This dictionary will be used to cast the attributes when castConfig
            is called.
        '''
        name = ''
        if hasattr(self, 'node_name'):
            name += self.node_name + '.'
        if hasattr(self, 'name'):
            name += self.name
        else:
            name = str(self)
        castingDict = getattr(self.__class__, 'casts', {})
        defaultDict = getattr(self.__class__, 'defaults', {})
        required =    getattr(self.__class__, 'required', [])
        # Get unique keys
        attrKeys = set([*castingDict.keys(), *defaultDict.keys(), *required])
        for attr in attrKeys:
            isRequired = attr in required
            hasDefault = attr in defaultDict
            shouldCast = attr in castingDict
            if not hasattr(self, attr):
                if hasDefault:
                    default_value = defaultDict[attr]
                    if isinstance(default_value, dict):
                        self.__dict__[attr] = default_value.copy()
                    elif isinstance(default_value, list):
                        self.__dict__[attr] = list(default_value)
                    else:
                        self.__dict__[attr] = default_value
                elif isRequired:
                    raise Exception("Required attribute '{}' missing from '{}' section.".format(attr, name))
            elif shouldCast:
                cast = castingDict[attr]
                self.__dict__[attr] = cast_node(self.__dict__[attr], cast, attr, name)

def cast_node(value, cast, attr, name):
    if type(cast) is tuple:
        for union_cast in cast:
            # Try casting to each type in the union. Follows order.
            try:
                return cast_node(value, union_cast, attr, name)
            except Exception as e:
                pass
        # If this code path is reached, it means none of the casts succeeded without
        # an error so we should raise an error that the union cast failed.
        raise_union_cast(value, cast, attr, name)
    elif type(cast) is list:
        if len(cast) != 1:
            raise Exception("Invalid list casting configuration of {} in {}: can only cast a one-element list. The one element being the casting type of the list elements.".format(attr, name))
        cast = cast[0]
        # Try casting value to a list
        value = try_cast(value, list, attr, name)
        # Try casting each element of value to the cast type
        for i in range(len(value)):
            value[i] = cast_node(value[i], cast, attr + '[{}]'.format(i), name)
        return value
    elif type(cast) is dict:
        raise Exception("Dictionary casting not implemented yet. (no use case)")
    else:
        return try_cast(value, cast, attr, name)

def try_cast(value, cast, attr, name):
    try:
        # Try to cast using the specified cast function.
        v = cast(value)
        return v
    except Exception as e:
        if isinstance(e, ConfigurableCastException): # Is this an error raised by a child configurable class?
            # Format context and pass along the child cast exception.
            raise e.__class__("{}.{}: ".format(name, attr) + str(e)) from None
        # Use the function name, unless it is a class method called 'cast', then use the class name
        cast_name = cast.__name__ if not hasattr(cast, "__self__") or cast.__name__ != "cast" else cast.__self__.__name__
        # Else, replace by generic "we couldn't" error.
        raise CastException("{}.{}: Could not cast '{}' to a {}".format(
            name, attr, value, cast_name
        ))

def raise_union_cast(value, cast, attr, name):
    cast_names = []
    for c in cast:
        if c.__name__ == "cast" and hasattr(c, '__self__'):
            cast_names.append(c.__self__.__name__)
        else:
            cast_names.append(c.__name__)
    raise UnionCastException("{}.{}: Could not cast '{}' to any of the following: {}".format(
        name, attr, value, ", ".join(cast_names)
    ))

class CastableConfigurableClass(ConfigurableClass):

    excluded = []

    @classmethod
    def cast(cast_class, value):
        class_instance = cast_class()
        class_instance.fill(value, cast_class.excluded)
        return class_instance

class DistributionConfiguration(CastableConfigurableClass):

    casts = {
        "mean": float,
        "sd": float,
        "type": str
    }

    @classmethod
    def cast(cast_class, value):
        class_instance = cast_class()
        if isinstance(value, dict): # Configured by dictionary
            class_instance.fill(value, cast_class.excluded)
            class_instance.validate()
        else: # Try for int configuration
            try:
                value = int(value)
            except Exception as e:
                raise
            class_instance.type = "const"
            class_instance.value = value
        return class_instance

    def validate(self):
        from scipy.stats import distributions
        if self.type[-4:] == "_gen":
            raise InvalidDistributionException("Distributions can not be created through their constructors but need to use their factory methods. (Those do not end in _gen)")
        if not self.type in dir(distributions):
            raise UnknownDistributionException("'{}' is not a distribution of scipy.stats".format(self.type))
        try:
            distribution_factory = distributions.__dict__[self.type]
            distribution_kwargs = self._raw_config.copy()
            del distribution_kwargs['type']
            self.distribution = distribution_factory(**distribution_kwargs)
        except TypeError as e:
            error_msg = str(e).replace("_parse_args()", "scipy.stats.distributions." + self.type)
            raise InvalidDistributionException(error_msg) from None

    def draw(self, n):
        if self.type == "const":
            return [self.value for _ in range(n)]
        else:
            return self.distribution.rvs(size=n)

    def sample(self):
        return self.draw(1)[0]

def assert_attr(section, attr, section_name):
    if not attr in section:
        raise Exception("Required attribute '{}' missing in '{}'".format(attr, section_name))
    return section[attr]

def if_attr(section, attr, default_value):
    if not attr in section:
        return default_value
    return section[attr]

def assert_strictly_one(section, attrs, section_name):
    attr_list = []
    for attr in attrs:
        if attr in section:
            attr_list.append(attr)
    if len(attr_list) != 1:
        msg = "{} found: ".format(len(attr_list)) + ", ".join(attr_list)
        if len(attr_list) == 0:
            msg = "None found."
        raise Exception("Strictly one of the following attributes is expected in {}: {}. {}".format(section_name, ", ".join(attrs), msg))
    else:
        return attr_list[0], section[attr_list[0]]

def assert_float(val, section_name):
    try:
        ret = float(val)
    except ValueError as e:
        raise Exception("Invalid float '{}' given for '{}'".format(val, section_name))
    return ret

def assert_array(val, section_name):
    from collections import Sequence
    if isinstance(val, Sequence):
        return val
    raise Exception("Invalid array '{}' given for '{}'".format(val, section_name))

def assert_attr_float(section, attr, section_name):
    if not attr in section:
        raise Exception("Required attribute '{}' missing in '{}'".format(attr, section_name))
    return assert_float(section[attr], "{}.{}".format(section_name, attr))

def assert_attr_array(section, attr, section_name):
    if not attr in section:
        raise Exception("Required attribute '{}' missing in '{}'".format(attr, section_name))
    return assert_array(section[attr], "{}.{}".format(section_name, attr))

def assert_attr_in(section, attr, values, section_name):
    '''
        Assert that the attribute is present in the section dictionary and that its value is included
        in the given array.
    '''
    if not attr in section:
        raise Exception("Required attribute '{}' missing in '{}'".format(attr, section_name))
    if not section[attr] in values:
        raise Exception("Attribute '{}.{}' with value '{}' must be one of the following values: {}".format(
            section_name,
            attr,
            section[attr],
            "'" + "', '".join(values) + "'"
        ))
    return section[attr]


class dimensions:
    def __init__(self, dimensions=None):
        self.dimensions = np.array([0., 0., 0.]) if dimensions is None else dimensions

    @property
    def width(self):
        return self.dimensions[0]

    @property
    def height(self):
        return self.dimensions[1]

    @property
    def depth(self):
        return self.dimensions[2]

    @property
    def volume(self):
        return np.prod(self.dimensions)

class origin:
    def __init__(self, origin=None):
        self.origin = np.array([0., 0., 0.]) if origin is None else origin

    def X(self):
        return self.origin[0]

    @property
    def Y(self):
        return self.origin[1]

    @property
    def Z(self):
        return self.origin[2]

<<<<<<< HEAD
def map_ndarray(data, _map=None):
    if _map is None:
        _map = []
    last_index = -1
    last_value = None
    def map_1d_array(e):
    	nonlocal last_index, last_value, _map
    	if last_index == -1 or e != last_value:
    		try:
    			last_index = _map.index(e)
    		except ValueError as ex:
    			last_index = len(_map)
    			_map.append(e)
    		last_value = e
    	return last_index

    def n_dim_map(a):
    	if len(a.shape) > 1:
    		for i, b in enumerate(a):
    			a[i] = n_dim_map(b)
    		return a
    	else:
    		return list(map(map_1d_array, a))

    _mapped = n_dim_map(data)
    return _mapped, _map
=======
class SortableByAfter:
    @abc.abstractmethod
    def has_after(self):
        pass

    @abc.abstractmethod
    def get_after(self):
        pass

    @abc.abstractmethod
    def get_ordered(self, objects):
        pass

    def is_after_satisfied(self, objects):
        '''
            Determine whether the `after` specification of this cell type is met.
            Any cell types appearing in `self.after` need to occur before this cell type,
            so that this cell type appears "after" all these cell types.
        '''
        if not self.has_after(): # No after?
            # Condition without constraints always True.
            return True
        is_met = False
        after = self.get_after()
        # Determine whether this cell type is out of order.
        for type in objects:
            if is_met and type.name in after:
                # After conditions not met if we have we seen ourself and
                # find something that's supposed to be in front of us.
                return False
            elif type == self: # Is this us?
                # From this point on, nothing that appears in the after array is allowed to be encountered
                is_met = True
        # We didn't meet anything behind us that was supposed to be in front of us
        # => Condition met.
        return True

    def satisfy_after(self, objects):
        '''
            Given an array of cell types, place this cell type after all of the
            cell types specified in `self.after`. If cell types in `self.after`
            are missing from the given array this cell type is placed at the end
            of the array. Modifies the `objects` array in place.
        '''
        before_types = self.get_after().copy()
        i = 0
        place_after = False
        while len(before_types) > 0 and i < len(objects):
            if objects[i].name in before_types:
                before_types.remove(objects[i].name)
            if objects[i] == self:
                objects.remove(self)
                place_after = True
            else:
                i += 1
        if place_after:
            objects.insert(i, self)

    @classmethod
    def resolve_order(cls, objects):
        '''
            Orders a given dictionary of objects by the class's default mechanism and
            then apply the `after` attribute for further restrictions.
        '''
        # Sort by the default approach
        sorting_objects = cls.get_ordered(objects)
        # Afterwards cell types can be specified that need to be placed after other types.
        after_specifications = list(filter(lambda c: c.has_after(), objects.values()))
        j = 0
        # Keep rearranging as long as any cell type's after condition isn't satisfied.
        while any(map(lambda c: not c.is_after_satisfied(sorting_objects), after_specifications)):
            j += 1
            # Rearrange each element that is out of place.
            for after_type in after_specifications:
                if not after_type.is_after_satisfied(sorting_objects):
                    after_type.satisfy_after(sorting_objects)
            # If we have had to rearrange all elements more than there are elements, the
            # conditions cannot be met, and a circular dependency is at play.
            if j > len(objects):
                raise Exception("Couldn't resolve order, probably a circular dependency including: {}".format(
                    ", ".join(list(map(lambda c: c.name, filter(lambda c: not c.is_after_satisfied(sorting_objects), after_specifications))))))
        # Return the sorted array.
        return sorting_objects
>>>>>>> 462c09c8
<|MERGE_RESOLUTION|>--- conflicted
+++ resolved
@@ -279,34 +279,6 @@
     def Z(self):
         return self.origin[2]
 
-<<<<<<< HEAD
-def map_ndarray(data, _map=None):
-    if _map is None:
-        _map = []
-    last_index = -1
-    last_value = None
-    def map_1d_array(e):
-    	nonlocal last_index, last_value, _map
-    	if last_index == -1 or e != last_value:
-    		try:
-    			last_index = _map.index(e)
-    		except ValueError as ex:
-    			last_index = len(_map)
-    			_map.append(e)
-    		last_value = e
-    	return last_index
-
-    def n_dim_map(a):
-    	if len(a.shape) > 1:
-    		for i, b in enumerate(a):
-    			a[i] = n_dim_map(b)
-    		return a
-    	else:
-    		return list(map(map_1d_array, a))
-
-    _mapped = n_dim_map(data)
-    return _mapped, _map
-=======
 class SortableByAfter:
     @abc.abstractmethod
     def has_after(self):
@@ -390,4 +362,30 @@
                     ", ".join(list(map(lambda c: c.name, filter(lambda c: not c.is_after_satisfied(sorting_objects), after_specifications))))))
         # Return the sorted array.
         return sorting_objects
->>>>>>> 462c09c8
+
+def map_ndarray(data, _map=None):
+    if _map is None:
+        _map = []
+    last_index = -1
+    last_value = None
+    def map_1d_array(e):
+    	nonlocal last_index, last_value, _map
+    	if last_index == -1 or e != last_value:
+    		try:
+    			last_index = _map.index(e)
+    		except ValueError as ex:
+    			last_index = len(_map)
+    			_map.append(e)
+    		last_value = e
+    	return last_index
+
+    def n_dim_map(a):
+    	if len(a.shape) > 1:
+    		for i, b in enumerate(a):
+    			a[i] = n_dim_map(b)
+    		return a
+    	else:
+    		return list(map(map_1d_array, a))
+
+    _mapped = n_dim_map(data)
+    return _mapped, _map