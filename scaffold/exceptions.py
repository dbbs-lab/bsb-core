--- conflicted
+++ resolved
@@ -27,15 +27,9 @@
 class InvalidDistributionException(ConfigurableCastException):
     pass
 
-<<<<<<< HEAD
 ## Nest
 
 class NestException(ScaffoldException):
-    pass
-
-class NestKernelException(NestException):
-=======
-class NestException(Exception):
     pass
 
 class AdapterException(NestException):
@@ -48,10 +42,9 @@
     pass
 
 class SuffixTakenException(KernelLockedException):
->>>>>>> c33cf6ec
     pass
 
-class NestModelException(NestException):
+class NestModelException(Exception):
     pass
 
 ## Morphologies
