[build-system]
requires = ["flit_core >=3.2,<4"]
build-backend = "flit_core.buildapi"

[project]
name = "bsb-core"
authors = [{ name = "Robin De Schepper", email = "robingilbert.deschepper@unipv.it" }]
readme = "README.md"
license = { file = "LICENSE" }
classifiers = ["License :: OSI Approved :: GNU General Public License v3 or later (GPLv3+)"]
requires-python = ">=3.9"
dynamic = ["version", "description"]
dependencies = [
    "numpy~=1.19",
    "scipy~=1.5",
    "scikit-learn~=1.0",
    "colour~=0.1",
    "errr~=1.2",
    "rtree~=1.0",
    "psutil~=5.8",
    "pynrrd~=1.0",
    "PyYAML~=6.0",
    "morphio~=3.3",
    "toml",
    "requests~=2.30",
    "urllib3~=2.0",
    "appdirs~=1.4",
    "neo[nixio]",
    "tqdm~=4.50",
    "shortuuid",
    "quantities",
]

[tool.flit.module]
# The `bsb-core` package installs the `bsb` Python module
name = "bsb"

[project.urls]
Home = "https://github.com/dbbs-lab/bsb"
Documentation = "https://bsb.readthedocs.io/"
"Bug Tracker" = "https://github.com/dbbs-lab/bsb/issues/"
"Source Code" = "https://github.com/dbbs-lab/bsb/"

[project.scripts]
bsb = "bsb.cli:handle_cli"

[project.entry-points."bsb.storage.engines"]
fs = "bsb.storage.fs"

[project.entry-points."bsb.commands"]
commands = "bsb.cli.commands._commands"
projects = "bsb.cli.commands._projects"

[project.entry-points."bsb.options"]
verbosity = "bsb._options:verbosity"
sudo = "bsb._options:sudo"
version = "bsb._options:version"
config = "bsb._options:config"
profiling = "bsb._options:profiling"

[project.optional-dependencies]
parallel = [
    "mpi4py~=3.0",
    "zwembad~=1.2",
    "mpilock~=1.1"
]
test = [
    "coverage~=7.3",
    "bsb-hdf5==1.0.0b1",
<<<<<<< HEAD
    "bsb-test==0.0.0b0",
    "bsb-json==0.0.0b0",
    "bsb-arbor==0.0.0b0"
=======
    "bsb-test==0.0.0b2",
    "bsb-json==0.0.0b0"
>>>>>>> 03cb4640
]
docs = [
    "sphinx~=7.0",
    "furo~=2023.9",
    "sphinxemoji~=0.2.0",
    "sphinx_design~=0.5.0",
    "sphinx-copybutton~=0.5.0",
    "sphinxext-bsb~=0.2.1"
]
dev = [
    "pre-commit~=3.5",
    "black~=23.11",
    "isort~=5.12",
    "snakeviz~=2.1"
]

[tool.black]
line-length = 90

[tool.isort]
profile = "black"<|MERGE_RESOLUTION|>--- conflicted
+++ resolved
@@ -67,14 +67,9 @@
 test = [
     "coverage~=7.3",
     "bsb-hdf5==1.0.0b1",
-<<<<<<< HEAD
-    "bsb-test==0.0.0b0",
+    "bsb-test==0.0.0b2",
     "bsb-json==0.0.0b0",
     "bsb-arbor==0.0.0b0"
-=======
-    "bsb-test==0.0.0b2",
-    "bsb-json==0.0.0b0"
->>>>>>> 03cb4640
 ]
 docs = [
     "sphinx~=7.0",
